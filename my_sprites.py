--- conflicted
+++ resolved
@@ -726,12 +726,6 @@
         WeaponType.HAMMER: {
             # Remember to use scale with this when attacking
             "range": 15,
-<<<<<<< HEAD
-            "hit_box": [(10, 10), (10, -10), (-10, -10), (-10, 10)],
-            "strength": 7,
-            "speed": 0.8,
-            "max_usage": 10
-=======
             "strength": 30,
             "rate": 2.5,
             "max_usage": 30
@@ -776,7 +770,6 @@
             "strength": 15,
             "rate": 3,
             "max_usage": math.inf
->>>>>>> 6270d5fa
         },
         WeaponType.SWORD_LONG: {
             # Remember to use scale with this when attacking
@@ -830,13 +823,8 @@
         return Weapon.data[self.type]["strength"]
 
     @property
-<<<<<<< HEAD
-    def speed(self):
-        return Weapon.data[self.type]["speed"]
-=======
     def rate(self):
         return Weapon.data[self._type]["rate"]
->>>>>>> 6270d5fa
 
     @property
     def attacks_left(self):
@@ -856,12 +844,8 @@
                 return False
 
             self._attacks_left -= 1
-<<<<<<< HEAD
-            self._time_to_idle = self.speed
-=======
             self.position = position
             self._time_to_idle = self.rate
->>>>>>> 6270d5fa
 
             distance = Weapon.data[self.type]["range"]
 
