--- conflicted
+++ resolved
@@ -325,10 +325,7 @@
         self._max_hp = max_hp
         self._hp = max_hp
         self.health_bar = HealthBar(max_health=max_hp)
-<<<<<<< HEAD
-=======
-
->>>>>>> eacd741d
+
 
     def attack(self):
         """
@@ -602,75 +599,6 @@
         if self.time_left <= 0:
             self.kill()
 
-
-class HealthBar(arcade.Sprite):
-
-    def __init__(self,  max_health, center_x=0, center_y=0, bar_width=32, bar_height=5, offset=15, scale=1):
-
-        super().__init__(
-            center_x=center_x,
-            center_y=center_y,
-            scale=scale,
-        )
-
-        # variable controlling length of fullness of health bar
-        self._max_health = max_health
-        self._current_health = self._max_health
-
-        self._bar_width = bar_width * scale
-        self._bar_height = bar_height * scale
-
-        self._offset = offset
-
-        """
-        static bar behind the dynamic bar
-        """
-        self._background_bar = arcade.SpriteSolidColor(
-            self._bar_width,
-            self._bar_height,
-            arcade.color.RED
-        )
-        """
-        bar changing depending on the percentage variable
-        """
-        self._full_bar = arcade.SpriteSolidColor(
-            self._bar_width,
-            self._bar_height,
-            arcade.color.GREEN
-        )
-
-    @property
-    def max_health(self):
-        return self._max_health
-
-    @property
-    def background_bar(self):
-        return self._background_bar
-
-    @property
-    def full_bar(self):
-        return self._full_bar
-
-    @property
-    def health(self):
-        return self._current_health
-
-    @health.setter
-    def health(self, new_health):
-        # Set the size of the bar
-        self._current_health = new_health / self._max_health
-
-        self._full_bar = arcade.SpriteSolidColor(
-            max(int(self._bar_width * self._current_health), 0),  # make sure width doesn't go under 0
-            self._bar_height,
-            arcade.color.GREEN
-        )
-
-    def update(self):
-        self._background_bar.position = (self.center_x, self.center_y + self._offset)
-        self._full_bar.left = self._background_bar.left
-        self._full_bar.center_y = self.center_y + self._offset
-        
 @unique
 class WeaponType(IntEnum):
     """
@@ -709,7 +637,6 @@
     # strength: How much damage will the weapon inflict?
     # rate: How often can the weapon be used (seconds)
     # max_usage: How many times can the weapon be used?
-
     data = {
         WeaponType.AXE_DOUBLE: {
             # Remember to use scale with this when attacking
