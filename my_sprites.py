--- conflicted
+++ resolved
@@ -521,7 +521,6 @@
         elif key == self.key_atttack:
             self.atttack_pressed = False
 
-<<<<<<< HEAD
     def on_joybutton_press(self, joystick, button_no):
         self.attack_pressed = True
         self.attack()
@@ -541,10 +540,7 @@
     def on_joyhat_motion(self, joystick, hat_x, hat_y):
         print("Note: This game is not compatible with Joyhats")
 
-    def draw_sprites(self, pixelated):
-=======
     def draw_sprites(self, pixelated, draw_attack_hitboxes: bool=False):
->>>>>>> 1a5dc1bf
         """
         Draw sprites handles by the Player
         """
