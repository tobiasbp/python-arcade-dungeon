--- conflicted
+++ resolved
@@ -417,7 +417,6 @@
             self.kill()
 
 
-<<<<<<< HEAD
 @unique
 class Reaction(IntEnum):
     """
@@ -489,7 +488,7 @@
 
         if self.time_left <= 0:
             self.kill()
-=======
+
 class HealthBar(arcade.Sprite):
 
     def __init__(self, center_x=0, center_y=0, bar_width=100, bar_height=25, scale=1):
@@ -544,5 +543,4 @@
             self._bar_width * (new_percentage / 100),
             self._bar_height,
             arcade.color.GREEN
-        )
->>>>>>> fa35935d
+        )