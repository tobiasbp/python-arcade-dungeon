import arcade
import math
import random
from typing import List, Optional
from enum import IntEnum, Enum, auto, unique

@unique
class Direction(IntEnum):
    """
    Directions for players/enemies
    """
    UP = 0
    UP_RIGHT = 45
    RIGHT = 90
    RIGHT_DOWN = 135
    DOWN = 180
    DOWN_LEFT = 225
    LEFT = 270
    LEFT_UP = 315

@unique
class EnemyState(Enum):
    """
    All possible states for enemies
    """

    RANDOM_WALK = auto()
    GOING_TO_LAST_KNOWN_PLAYER_POS = auto()
    CHASING_PLAYER = auto()


@unique
class Sound(Enum):
    """
    Sound effects
    """

    KNIFE_SLICE = arcade.load_sound("data/audio/rpg/knifeSlice.ogg")
    MONSTER_GRUNT = arcade.load_sound("data/audio/rpg/monster_grunt.wav")
    MONSTER_SNARL = arcade.load_sound("data/audio/rpg/monster_snarl.wav")
    CREAK = arcade.load_sound("data/audio/rpg/creak1.ogg")
    OPENING_SOUND = arcade.load_sound("data/audio/rpg/opening_sound.wav")

    # Footstep sounds.
    FOOTSTEP_00 = arcade.load_sound("data/audio/rpg/footstep00.ogg")
    FOOTSTEP_01 = arcade.load_sound("data/audio/rpg/footstep01.ogg")
    FOOTSTEP_02 = arcade.load_sound("data/audio/rpg/footstep02.ogg")
    FOOTSTEP_03 = arcade.load_sound("data/audio/rpg/footstep03.ogg")
    FOOTSTEP_04 = arcade.load_sound("data/audio/rpg/footstep04.ogg")
    FOOTSTEP_05 = arcade.load_sound("data/audio/rpg/footstep05.ogg")
    FOOTSTEP_06 = arcade.load_sound("data/audio/rpg/footstep06.ogg")
    FOOTSTEP_07 = arcade.load_sound("data/audio/rpg/footstep07.ogg")
    FOOTSTEP_08 = arcade.load_sound("data/audio/rpg/footstep08.ogg")
    FOOTSTEP_09 = arcade.load_sound("data/audio/rpg/footstep09.ogg")


@unique
class EntityType(IntEnum):
    """
    Player types that map to numbers in filename suffixes
    """
    WIZARD = 7 * 12 + 0
    MAN_01 = 7 * 12 + 1
    BLACKSMITH = 7 * 12 + 2
    VIKING = 7 * 12 + 3
    MAN_02 = 7 * 12 + 4
    KNIGHT_CLOSED_HELMET = 8 * 12 + 0
    KNIGHT_OPEN_HELMET = 8 * 12 + 1
    KNIGHT_NO_HELMET = 8 * 12 + 2
    WOMAN_YOUNGER = 8 * 12 + 3
    WOMAN_OLDER = 8 * 12 + 4

@unique
class WeaponType(IntEnum):
    """
    Weapon types that map to weapon graphics
    The values are calculated from image position in sprite sheet, but note
    that these are off by one compared to the tilemap due to zero-indexing
    """

    SWORD_SHORT = 8*12+7 # 103
    SWORD_LONG = 8*12+8 # 104
    SWORD_FALCHION = 8*12+9 # 105
    SWORD_DOUBLE_SILVER = 8*12+10 # 106
    SWORD_DOUBLE_BRONZE = 8*12+11 # 107
    HAMMER = 9*12+9 # 117
    AXE_DOUBLE = 9*12+10 # 118
    AXE_SINGLE = 9*12+11 # 119
    STAFF_PURPLE = 10*12+9 # 129
    STAFF_GREEN = 10*12+10 # 130
    SPEAR = 10*12+11 # 131

class Weapon(arcade.Sprite):
    """
    A weapon of a given type.
    Used with players and enemies when they attack.
    """

    # A list of weapon textures from a sprite sheet
    textures: List[arcade.texture.Texture] = arcade.load_spritesheet(
        file_name = "data/rooms/dungeon/tilemap.png",
        sprite_width=16,
        sprite_height=16,
        columns=12,
        count=12*11,
        margin=1)

    # range: How far from the user of the weapon will it attack
    # hitbox: the points to use as the sprites hitbox
    # strength: How much damage will the weapon inflict?
    # rate: How often can the weapon be used (seconds)
    # max_usage: How many times can the weapon be used?

    data = {
        WeaponType.AXE_DOUBLE: {
            # Remember to use scale with this when attacking
            "range": 25,
            "hit_box": [(10, 10), (10, -10), (-10, -10), (-10, 10)],
            "strength": 40,
            "rate": 4.5,
            "max_usage": math.inf
        },
        WeaponType.AXE_SINGLE: {
            # Remember to use scale with this when attacking
            "range": 20,
            "hit_box": [(10, 10), (10, -10), (-10, -10), (-10, 10)],
            "strength": 25,
            "rate": 3,
            "max_usage": math.inf
        },
        WeaponType.HAMMER: {
            # Remember to use scale with this when attacking
            "range": 15,
            "hit_box": [(10, 10), (10, -10), (-10, -10), (-10, 10)],
            "strength": 30,
            "rate": 2.5,
            "max_usage": 30
        },
        WeaponType.SPEAR: {
            # Remember to use scale with this when attacking
            "range": 40,
            "hit_box": [(10, 10), (10, -10), (-10, -10), (-10, 10)],
            "strength": 20,
            "rate": 1,
            "max_usage": math.inf
        },
        WeaponType.STAFF_GREEN: {
            # Need a setting for distance weapons!
            "range": 15,
            "hit_box": [(10, 10), (10, -10), (-10, -10), (-10, 10)],
            "strength": 15,
            "rate": 1,
            "max_usage": math.inf
        },
        WeaponType.STAFF_PURPLE: {
            "range": 15,
            "hit_box": [(10, 10), (10, -10), (-10, -10), (-10, 10)],
            "strength": 10,
            "rate": 1,
            "max_usage": math.inf
        },
        WeaponType.SWORD_DOUBLE_BRONZE: {
            # Remember to use scale with this when attacking
            "range": 30,
            "hit_box": [(10, 10), (10, -10), (-10, -10), (-10, 10)],
            "strength": 15,
            "rate": 1,
            "max_usage": 15
        },
        WeaponType.SWORD_DOUBLE_SILVER: {
            # Remember to use scale with this when attacking
            "range": 20,
            "hit_box": [(10, 10), (10, -10), (-10, -10), (-10, 10)],
            "strength": 25,
            "rate": 3.2,
            "max_usage": math.inf
        },
        WeaponType.SWORD_FALCHION: {
            # Remember to use scale with this when attacking
            "range": 35,
            "hit_box": [(10, 10), (10, -10), (-10, -10), (-10, 10)],
            "strength": 15,
            "rate": 3,
            "max_usage": math.inf
        },
        WeaponType.SWORD_LONG: {
            # Remember to use scale with this when attacking
            "range": 30,
            "hit_box": [(10, 10), (10, -10), (-10, -10), (-10, 10)],
            "strength": 10,
            "rate": 1.2,
            "max_usage": math.inf
        },
        WeaponType.SWORD_SHORT: {
            # Remember to use scale with this when attacking
            "range": 15,
            "hit_box": [(10, 10), (10, -10), (-10, -10), (-10, 10)],
            "strength": 7,
            "rate": 0.8,
            "max_usage": 10
        }
    }

    def __init__(self,type: WeaponType,position: tuple[int, int]=(0,0),scale:int=1):

        super().__init__(
            center_x = position[0],
            center_y = position[1],
            scale = scale,
            texture = Weapon.textures[type],
            hit_box_algorithm=None
        )

        self._type = type
        self._attacks_left:int = Weapon.data[type]["max_usage"]

        # 'Lethal' point which hits target during attack
        self.attack_point = None

        # the vector to use when calculating knockback
        self.knock_back_force = None

        # Time in seconds left until weapon can be used again
        self._time_to_idle = 0.0

    @property
    def is_idle(self):
        """
        If the weapon is idle, it can be used for an attack.
        """
        return self._time_to_idle <= 0.0

    @property
    def type(self):
        return self._type

    @property
    def range(self):
        return Weapon.data[self.type]["range"]

    @property
    def strength(self):
        return Weapon.data[self.type]["strength"]

    @property
    def rate(self):
        return Weapon.data[self._type]["rate"]

    @property
    def attacks_left(self):
        return self._attacks_left

    def attack(self, position: tuple[int,int], angle):
        """
        Weapon attacks at position
        """

        # FIXME: Make resizable hitboxes work for all angles

        self.hit_box = Weapon.data[self.type]["hit_box"]
        if self.is_idle:
            if self.attacks_left <= 0:
                self.kill()
                return False

            self._attacks_left -= 1
            self._time_to_idle = self.rate

            weapon_range = Weapon.data[self.type]["range"]
            knock_back = self.strength * 30

            self.center_x = position[0] + (math.sin(math.radians(angle)) * weapon_range)
            self.center_y = position[1] + (math.cos(math.radians(angle)) * weapon_range)

            self.knock_back_force = (math.sin(math.radians(angle)) * knock_back, math.cos(math.radians(angle)) * knock_back)

            self.attack_point = self.position

            self._time_to_idle = Weapon.data[self.type]["rate"]
            return True

    def update(self):
        self.attack_point = None

        if not self.is_idle:
            # FIXME: Just to illustrate an attack
            self.angle += 4

            # Time passes
            self._time_to_idle -= 1/60  # we don't want to use on_update, so we just use the default delta time
            

class Entity(arcade.Sprite):
    """
    parent class for both enemies and players. Features include attacks, hp and more.
    """

    def __init__(self,
                 position: tuple[float, float],
                 max_hp: int,
                 speed: int,
                 window: arcade.Window,
                 graphics_type: EntityType=None,
                 equipped_weapon: Weapon=None,
                 scale=1.0,
                 health_bar_timer_max=3
                 ):

        super().__init__(scale=scale,
                         center_x=position[0],
                         center_y=position[1])

        # graphics
        # set a random texture type if no type was passed
        if not graphics_type:
            graphics_type = random.choice([e.value for e in EntityType])

        # Load the image twice, with one flipped, so we have left/right facing textures
        self.textures = arcade.load_texture_pair(f"images/tiny_dungeon/Tiles/tile_{graphics_type:0=4}.png")
        self.texture = self.textures[0]

        # hp
        self._max_hp = max_hp
        self._hp = max_hp
        self._health_bar = HealthBar(max_health=max_hp)
        self._health_bar_timer = 0
        self._health_bar_timer_max = health_bar_timer_max

        self.speed = speed
        self.window = window

        self._weapons = {}
        self._equipped_weapon = equipped_weapon
        # angle used for the dir the sprite is facing. for the enemy this will usually be the angle to the target
        self._direction = 0  # direction facing. Should be in degrees

        self._emotes = arcade.SpriteList()

        # amount of seconds before the sprite can update
        self.pause_timer = 0

    @property
    def max_hp(self):
        return self._max_hp

    @property
    def hp(self):
        return self._hp

    @hp.setter
    def hp(self, new_hp):
        self._hp = max(0, min(new_hp, self.max_hp))
        self.health_bar.health = self._hp
        self._health_bar_timer = self._health_bar_timer_max

    @property
    def equipped_weapon(self):
        return self._equipped_weapon

    @property
    def health_bar(self):
        """
        property that allows the health bar to be drawn from outside
        """
        return self._health_bar

    @property
    def is_incapacitated(self):
        """
        The entity cannot update or recieve inputs
        """
        return self.pause_timer > 0

    @property
    def weapons(self):
        return self._weapons.keys()

    def react(self, reaction):
        """
        Add an Emote
        """
        self._emotes.append(
            Emote(
                reaction=reaction,
                position=self.position,
                scale=self.scale
            )
        )

    def add_weapon(self, weapon: Weapon):
        """
        add a weapon to inventory
        """

        # you can only have one of each weapon type in inventory
        self._weapons[weapon.type] = weapon
        self.equip(weapon)

    def equip(self, weapon: Weapon):
        """
        move a weapon from inventory to held slot
        """

        assert weapon in self._weapons.values(), "Requested weapon type is not in inventory"
        self._equipped_weapon = weapon
        self._weapons.pop(weapon.type)

    def attack(self, angle: float):
        """
        Perform an attack using the equiped weapon
        """
        if self.equipped_weapon is not None and self.equipped_weapon.is_idle:

            # FIXME: Remove the weapon if it has no attacks left

            success = self.equipped_weapon.attack(
                position=self.position,
                angle=angle,
            )

            arcade.play_sound(Sound.KNIFE_SLICE.value)

            if success:
                self.react(Reaction.ANGRY)
            else:
                self.react(Reaction.SAD)

            return True

        else:
            return False

    def draw_sprites(self, draw_hitbox: bool=False, draw_attack_points: bool=False, pixelated: bool=True):
        """
        draw related sprites (emotes and attacks)
        """

        self._emotes.draw(pixelated=pixelated)

        # draws health_bar if timer is over zero
        if self._health_bar_timer > 0:
            self._health_bar.draw(pixelated=pixelated)

        if draw_hitbox:
            self.draw_hit_box(arcade.color.NEON_GREEN, line_thickness=2)

        if self.equipped_weapon is not None:
            if draw_attack_points and self.equipped_weapon.attack_point:
                arcade.draw_circle_filled(
                    center_x=self.equipped_weapon.attack_point[0],
                    center_y=self.equipped_weapon.attack_point[1],
                    radius=2,
                    color=arcade.color.NEON_GREEN
                )
            if not self.equipped_weapon.is_idle:
                self.equipped_weapon.draw()

    def update(self):

<<<<<<< HEAD
=======
        if self.pause_timer > 0:
            self.pause_timer -= 1/60  # default value for delta time
            return

        if self._health_bar_timer > 0:
            self._health_bar_timer -= 1/60  # default value for delta time

>>>>>>> 6470dd9c
        if self.equipped_weapon is not None:
            self.equipped_weapon.update()

            # move the equipped weapon to our position
            self.equipped_weapon.center_x = self.center_x + (
                    math.sin(math.radians(self._direction)) * Weapon.data[self.equipped_weapon.type]["range"])
            self.equipped_weapon.center_y = self.center_y + (
                            math.cos(math.radians(self._direction)) * Weapon.data[self.equipped_weapon.type]["range"])

            if self.equipped_weapon.attacks_left <= 0:
                self._equipped_weapon = None

        # Health bar moves with Entity
        self.health_bar.position = self.position

        # death
        if self.hp <= 0:
            # FIXME: WHAT DO WE DO WHEN WE DIE?
            pass

        self._emotes.update()

        if self.pause_timer > 0:
            self.pause_timer -= 1/60  # default value for delta time
            return


class Enemy(Entity):
    """
    parent class for all enemies in the game. Features include pathfinding, hp management and movement

    :param potential_targets_list: list of sprites to chase/harm if spotted.
    :param filename: path to the file used as graphics for the sprite.
    :param position: tuple containing the x and y coordinate to create the sprite at.
    :param max_hp: the max hp for the enemy. Also determines starting hp.
    :param speed: the movement speed for the sprite in px/update.
    :param roaming_dist: the distance to travel, before changing dir, while in RANDOM_WALK state.
    :param scale: the size multiplier for the graphics/hitbox of the sprite.
    """

    def __init__(
            self,
            position: tuple[float, float],
            max_hp: int,
            speed: int,
            window: arcade.Window,
            impassables: arcade.SpriteList,
            grid_size: int,
            potential_targets_list: arcade.SpriteList,
            state: EnemyState=EnemyState.RANDOM_WALK,
            roaming_dist: float = 200,
            graphics_type: EntityType=None,
            equipped_weapon: Weapon=None,
            scale: float=1.0):

        super().__init__(position=position,
                         graphics_type=graphics_type,
                         max_hp=max_hp,
                         speed=speed,
                         window=window,
                         equipped_weapon=equipped_weapon,
                         scale=scale)

        self.potential_targets_list = potential_targets_list  # list of sprites to chase when spotted
        self.cur_target = None
        self.roaming_dist = roaming_dist
        self._state = state

        # pathfinding
        self.path = []
        self.cur_path_position = 0  # which point on the path we are heading for.

        # prevent enemies from loading simultaneously
        self.pause_timer = random.random()

        # create our own map of barriers
        self.barriers = arcade.AStarBarrierList(
            moving_sprite=self,
            blocking_sprites=impassables,
            grid_size=grid_size,
            left=0,
            right=self.window.width,
            bottom=0,
            top=self.window.height
        )

    @property
    def state(self):
        return self._state

    @state.setter
    def state(self, new_state: EnemyState):
        assert type(new_state) == EnemyState, "state should be an EnemyState"
        # Checks if the _state is the same as the new_state.
        if self._state is not new_state:
            if new_state == EnemyState.CHASING_PLAYER:
                self.react(Reaction.EXCLAMATION_RED)
            elif new_state == EnemyState.RANDOM_WALK:
                arcade.play_sound(Sound.MONSTER_GRUNT.value)
                self.react(Reaction.HEART_BROKEN)
                arcade.play_sound(Sound.MONSTER_SNARL.value)

        self._state = new_state

    def get_path_to_pos(self, target_pos: tuple[int, int]) -> list[tuple[int, int]]:
        """
        calculates a path to the target pos. Sets the sprite's path to this path.
        If an enemy has a path, it will automatically follow it.
        If no barrier list is given, use the sprites own barriers.
        """

        target_pos = (int(target_pos[0]), int(target_pos[1]))

        # calculate the path. It will be a list of positions(lists)
        path = arcade.astar_calculate_path(self.position,
                                            target_pos,
                                            self.barriers,
                                            diagonal_movement=True)
        return path

    def move_along_path(self):
        """
        Move along the current path, if present.
        """

        if self.path:

            # next position to move to
            dest_pos = self.path[self.cur_path_position]

            # calculate angle to next point
            angle_to_dest = arcade.get_angle_radians(dest_pos[0], dest_pos[1], self.center_x, self.center_y)

            # calculate distance
            distance_to_dest = arcade.get_distance(dest_pos[0], dest_pos[1], self.center_x, self.center_y)

            # if we are there, set the next position to move to
            if distance_to_dest <= self.width:
                self.cur_path_position += 1

                # if we are finished with this path, stand still
                if self.cur_path_position == len(self.path):
                    self.path = []

            else:
                # testing shows that we need to reverse the direction...
                force_x = -math.sin(angle_to_dest) * self.speed
                force_y = -math.cos(angle_to_dest) * self.speed
                #self.physics_engines[0].apply_force(self, (force_x, force_y))
                self.physics_engines[-1].set_velocity(self, (force_x, force_y))

    #FIXME: typehint should state that we need a player object, but player is defined below this class. Probably dont move the classes
    def get_closest_visible_sprite(self, sprites: arcade.SpriteList, max_dist=math.inf) -> Optional[Entity]:

        dist_to_closest_sprite = math.inf
        closest_sprite = None

        for s in sprites:
            if arcade.has_line_of_sight(s.position, self.position, self.barriers.blocking_sprites, check_resolution=16):
                dist_to_sprite = arcade.get_distance_between_sprites(s, self)
                if dist_to_sprite <= max_dist and dist_to_sprite < dist_to_closest_sprite:
                    dist_to_closest_sprite = dist_to_sprite
                    closest_sprite = s

        return closest_sprite

    def update(self):

        super().update()

        if self.pause_timer > 0:
            return

        # set our target to the closest visible target, if present - don't change target from something to none
        if self.get_closest_visible_sprite(self.potential_targets_list):
            self.cur_target = self.get_closest_visible_sprite(self.potential_targets_list)

        # State machine
        match self.state:
            case EnemyState.CHASING_PLAYER:
                # move directly towards the target sprite, and attack

                self.path = []

                self._direction = arcade.get_angle_degrees(self.center_x, self.center_y, self.cur_target.center_x, self.cur_target.center_y)

                force_x = math.sin(math.radians(self._direction)) * self.speed
                force_y = math.cos(math.radians(self._direction)) * self.speed
                #self.physics_engines[0].apply_force(self, (force_x, force_y))
                self.physics_engines[-1].set_velocity(self, (force_x, force_y))

                # stop when within weapon range of the player
                if self.equipped_weapon is not None:

                    distance_to_target = arcade.get_distance(self.center_x, self.center_y, self.cur_target.center_x, self.cur_target.center_y)
                    if distance_to_target < self.equipped_weapon.range + self.width / 2:
                        self.attack(self._direction)
                        # stun self for a time based on weapon strength
                        self.physics_engines[-1].set_velocity(self, (0, 0))
                        self.pause_timer = Weapon.data[self.equipped_weapon.type]["strength"] * 0.05

                # when we lose LOS to our target, move to its last known position
                if not arcade.has_line_of_sight(self.cur_target.position, self.position, self.barriers.blocking_sprites, check_resolution=16):
                    self.path = self.get_path_to_pos(self.cur_target.position)
                    self.cur_path_position = 0
                    self.cur_target = None
                    self.state = EnemyState.GOING_TO_LAST_KNOWN_PLAYER_POS

            case EnemyState.GOING_TO_LAST_KNOWN_PLAYER_POS:
                # if we are currently moving to the last known point of the player, move along that path, else hop to RANDOM_WALK state

                if self.cur_target:
                    self.state = EnemyState.CHASING_PLAYER
                elif self.path:
                    self.move_along_path()
                else:
                    self.state = EnemyState.RANDOM_WALK

            case EnemyState.RANDOM_WALK:
                # if we have a path, follow it, otherwise calculate a path to a random position

                if self.cur_target:
                    self.state = EnemyState.CHASING_PLAYER
                elif self.path:
                    self.move_along_path()
                else:

                    # generate a new position to move to, farther away than our roaming_dist
                    while True:

                        next_pos = (random.randrange(0, self.window.width), random.randrange(0, self.window.height))

                        # if position is too close, find a new one
                        if arcade.get_distance(self.center_x, self.center_y, next_pos[0], next_pos[1]) > self.roaming_dist:
                            self.path = self.get_path_to_pos(next_pos)
                            self.cur_path_position = 0
                            break

            case _:
                raise ValueError("Enemy has an unknown state")


class Player(Entity):
    """
    A player
    """

    def __init__(
            self,
            position: tuple[float, float],
            max_hp: int,
            speed: int,
            window: Optional[arcade.Window],
            graphics_type: EntityType=None,
            equipped_weapon: Weapon=None,
            scale=1.0,
            key_up=arcade.key.UP,
            key_down=arcade.key.DOWN,
            key_left=arcade.key.LEFT,
            key_right=arcade.key.RIGHT,
            key_attack=arcade.key.SPACE,
            joystick=None,
            jitter_amount:int=10, # How much to rotate when walking
            jitter_likelihood:float=0.5, # How likely is jittering?
        ):
        """
        Setup new Player object
        """

        super().__init__(position=position,
                         graphics_type=graphics_type,
                         max_hp=max_hp,
                         speed=speed,
                         window=window,
                         equipped_weapon=equipped_weapon,
                         scale=scale)

        # The direction the Player is facing
        self._direction = Direction.RIGHT

        self.key_left = key_left
        self.key_right = key_right
        self.key_up = key_up
        self.key_down = key_down
        self.key_atttack = key_attack

        # Track state of controls (could also be a joystick in the future)
        self.left_pressed = False
        self.right_pressed = False
        self.up_pressed = False
        self.down_pressed = False
        self.atttack_pressed = False

        # Configure Joystick
        if joystick is not None:

            # Communicate with joystick
            joystick.open()

            # Map joysticks functions to local functions
            joystick.on_joybutton_press = self.on_joybutton_press
            joystick.on_joybutton_release = self.on_joybutton_release
            joystick.on_joyaxis_motion = self.on_joyaxis_motion
            joystick.on_joyhat_motion = self.on_joyhat_motion

        # Save settings for animating the sprite when walking
        self.jitter_amount = jitter_amount
        self.jitter_likelihood = jitter_likelihood

    @property
    def is_walking(self):
        return True in [self.left_pressed, self.up_pressed, self.right_pressed, self.down_pressed]

    def on_key_press(self, key, modifiers):
        """
        Track the state of the control keys
        """

        if self.pause_timer > 0:
            return

        if key == self.key_left:
            self.left_pressed = True
            # Turns the sprite to the left side.
            self.texture = self.textures[1]
            self._direction = Direction.LEFT
            return
        elif key == self.key_right:
            self.right_pressed = True
            # Turns the sprite to the Right side
            self.texture = self.textures[0]
            self._direction = Direction.RIGHT
            return
        elif key == self.key_up:
            self.up_pressed = True
            self._direction = Direction.UP
        elif key == self.key_down:
            self.down_pressed = True
            self._direction = Direction.DOWN
        elif key == self.key_atttack:
            self.atttack_pressed = True
            self.attack(self._direction)
            # stun self for a time based on weapon strength
            self.physics_engines[-1].set_velocity(self, (0, 0))
            self.pause_timer = Weapon.data[self.equipped_weapon.type]["strength"] * 0.05
            #self.all_keys_off()

        # diagonal movement
        if self.up_pressed and self.right_pressed:
            self._direction = Direction.UP_RIGHT
        elif self.right_pressed and self.down_pressed:
            self._direction = Direction.RIGHT_DOWN
        elif self.down_pressed and self.left_pressed:
            self._direction = Direction.DOWN_LEFT
        elif self.left_pressed and self.up_pressed:
            self._direction = Direction.LEFT_UP

        # horizontal and vertical movement
        elif self.left_pressed and not self.right_pressed:
            self._direction = Direction.LEFT
        elif self.right_pressed and not self.left_pressed:
            self._direction = Direction.RIGHT
        elif self.up_pressed and not self.down_pressed:
            self._direction = Direction.UP
        elif self.down_pressed and not self.up_pressed:
            self._direction = Direction.DOWN


    def on_key_release(self, key, modifiers):
        """
        Track the state of the control keys
        """
        if key == self.key_left:
            self.left_pressed = False
        if key == self.key_right:
            self.right_pressed = False
        if key == self.key_up:
            self.up_pressed = False
        if key == self.key_down:
            self.down_pressed = False
        if key == self.key_atttack:
            self.atttack_pressed = False

        # diagonal movement
        if self.up_pressed and self.right_pressed:
            self._direction = Direction.UP_RIGHT
        elif self.right_pressed and self.down_pressed:
            self._direction = Direction.RIGHT_DOWN
        elif self.down_pressed and self.left_pressed:
            self._direction = Direction.DOWN_LEFT
        elif self.left_pressed and self.up_pressed:
            self._direction = Direction.LEFT_UP

        # horizontal and vertical movement
        elif self.left_pressed and not self.right_pressed:
            self._direction = Direction.LEFT
        elif self.right_pressed and not self.left_pressed:
            self._direction = Direction.RIGHT
        elif self.up_pressed and not self.down_pressed:
            self._direction = Direction.UP
        elif self.down_pressed and not self.up_pressed:
            self._direction = Direction.DOWN

    def on_joybutton_press(self, joystick, button_no):
        # Any button press is an attack
        self.on_key_press(self.key_atttack, [])

    def on_joybutton_release(self, joystick, button_no):
        self.on_key_release(self.key_atttack, [])

    def on_joyaxis_motion(self, joystick, axis, value):
        # Round value to an integer to correct imprecise values (negative X value is interpreted as -0.007827878233005237)
        value = round(value)
        if axis == "x":
            if value == 1:
                self.on_key_press(self.key_right, [])
                self.on_key_release(self.key_left, [])
            elif value == -1:
                self.on_key_press(self.key_left, [])
                self.on_key_release(self.key_right, [])
            else:
                self.on_key_release(self.key_right, [])
                self.on_key_release(self.key_left, [])

        if axis == "y":
            # y-value is misinterpreted as inverted, and needs to be corrected
            if value == 1:
                self.on_key_press(self.key_down, [])
                self.on_key_release(self.key_up, [])
            elif value == -1:
                self.on_key_press(self.key_up, [])
                self.on_key_release(self.key_down, [])
            else:
                self.on_key_release(self.key_up, [])
                self.on_key_release(self.key_down, [])

    def on_joyhat_motion(self, joystick, hat_x, hat_y):
        print("Note: This game is not compatible with Joyhats")

    def all_keys_off(self):
        """
        Fixes a bug that the player will keep moving up, so we reset akk the buttons to false.
        """

        self.up_pressed = False
        self.down_pressed = False
        self.left_pressed = False
        self.right_pressed = False

    def update(self):
        """
        Set Sprite's speed based on key status
        """

        super().update()

        if self.pause_timer > 0:
            return

        if self.is_walking and random.randint(1, 20) == 1:
            s = random.choice([s for s in Sound if s.name.startswith("FOOTSTEP_")])
            arcade.play_sound(s.value)

        # Assume no keys are held
        self.velocity_x = 0
        self.velocity_y = 0

        # Update speed based on held keys

        if self.up_pressed or self.right_pressed or self.down_pressed or self.left_pressed:
            self.velocity_x = math.sin(math.radians(self._direction)) * self.speed
            self.velocity_y = math.cos(math.radians(self._direction)) * self.speed

        # Can have more than one because we cycle through engines. Always use latest
        #self.physics_engines[-1].apply_force(self, (self.change_x, self.change_y))
        self.physics_engines[-1].set_velocity(self, (self.velocity_x, self.velocity_y))

        # Rotate the sprite a bit when it's moving
        if (self.change_x != 0 or self.change_y != 0) and random.random() <= self.jitter_likelihood:
            self.angle = random.randint(-self.jitter_amount, self.jitter_amount)
        else:
            self.angle = 0


@unique
class Reaction(IntEnum):
    """
    Reaction names that map to Emote graphics
    The values are calculated from image position in sprite sheet
    """
    BLANK = 0
    DOT_ONE = 1
    DOT_TWO = 2
    DOT_THREE = 3
    HEART_BROKEN = 4
    HEART = 5
    HEART_TWO = 6
    EXCLAMATION_BLACK = 7
    EXCLAMATION_RED = 8
    CHAR_QUESTION_MARK = 9
    SLEEP_ONE = 10
    SLEEP_TWO = 11
    LINES_VERT = 12
    HAPPY = 13
    SAD = 14
    ANGRY = 15
    SHARDS_GOLD = 16
    STAR = 17
    SPARKS = 18
    NOTE = 19
    RAINDROP = 20
    RAINDROP_TWO = 21
    AIM_RED = 22
    CHAR_DOLLAR = 23
    CHAR_AT = 24
    ICON_CROSS_RED = 25
    ICON_CIRCLE_BLUE = 26
    LIGHTBULB = 27
    LAUGH = 28
    CROSS_GREY = 29

class Emote(arcade.Sprite):
    """
    An emote to show the emotion of a character in the game.
    It will delete itself after lifetime has passed.
    """

    # A list of emotes as textures from a sprite sheet
    emotes: List[arcade.texture.Texture] = arcade.load_spritesheet(
        file_name = "data/emotes/pixel_style2.png",
        sprite_width=16,
        sprite_height=16,
        columns=10,
        count=30)

    def __init__(
            self,
            reaction: Reaction,
            position: tuple[int, int],
            offset_x:int = 0,
            offset_y:int = 16,
            float_x:float=0.1,
            float_y:float=0.2,
            scale:int=1,
            lifetime:float = 5.0,
            enable_fade=True):

        # The emote will disapear after this many seconds
        self.lifetime = lifetime
        self.time_left = lifetime

        self.enable_fade = enable_fade

        super().__init__(
            center_x = position[0] + offset_x,
            center_y = position[1] + offset_y,
            scale = scale,
            texture = Emote.emotes[reaction]
        )

        self.change_x = random.uniform(-1 * float_x, float_x)
        self.change_y = float_y

    def update(self):

        self.center_x += self.change_x
        self.center_y += self.change_y

        self.time_left -= 1/60  # we don't want to use on_update, so we just use the default delta_time

        if self.enable_fade:
            self.alpha = max(0, 255 * self.time_left/self.lifetime)

        if self.time_left <= 0:
            self.kill()


class HealthBar(arcade.Sprite):

    def __init__(self,  max_health, center_x=0, center_y=0, bar_width=32, bar_height=5, offset=15, scale=1):

        super().__init__(
            center_x=center_x,
            center_y=center_y,
            scale=scale,
        )

        # variable controlling length of fullness of health bar
        self._max_health = max_health
        self._current_health = self._max_health

        self._bar_width = bar_width * scale
        self._bar_height = bar_height * scale

        self._offset = offset # y offset, to offset the bar, so it is not drawn on top of the player


        # static bar behind the dynamic bar

        self._background_bar = arcade.SpriteSolidColor(
            self._bar_width,
            self._bar_height,
            arcade.color.RED
        )

        # bar changing depending on the percentage variable

        self._foreground_bar = arcade.SpriteSolidColor(
            self._bar_width,
            self._bar_height,
            arcade.color.GREEN
        )

    @property
    def max_health(self):
        return self._max_health

    @property
    def health(self):
        """
        Return current health (0 to max health)
        """
        return self._current_health

    @health.setter
    def health(self, new_health):
        """
        Updates health if health is a value over zero and under max_health
        """
        if new_health == self._current_health:
            return

        # Health can never go lower than 0
        self._current_health = max(0, new_health)

        # Update with of the green foreground bar
        self._foreground_bar.width = self._current_health / self._max_health * self._bar_width


    @property
    def position(self):
        return self.position

    @position.setter
    def position(self, new_position):
        # self.position = new_position
        self.center_x = new_position[0]
        self.center_y = new_position[1]

        self._background_bar.position = (self.center_x, self.center_y + self._offset)
        self._foreground_bar.left = self._background_bar.left
        self._foreground_bar.center_y = self.center_y + self._offset

    def draw(self, pixelated=True):
        self._background_bar.draw(pixelated=pixelated)
        self._foreground_bar.draw(pixelated=pixelated)<|MERGE_RESOLUTION|>--- conflicted
+++ resolved
@@ -457,8 +457,6 @@
 
     def update(self):
 
-<<<<<<< HEAD
-=======
         if self.pause_timer > 0:
             self.pause_timer -= 1/60  # default value for delta time
             return
@@ -466,7 +464,6 @@
         if self._health_bar_timer > 0:
             self._health_bar_timer -= 1/60  # default value for delta time
 
->>>>>>> 6470dd9c
         if self.equipped_weapon is not None:
             self.equipped_weapon.update()
 
