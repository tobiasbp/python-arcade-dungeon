--- conflicted
+++ resolved
@@ -577,14 +577,8 @@
             self.up_pressed = True
         if key == self.key_down:
             self.down_pressed = True
-<<<<<<< HEAD
-            self._direction = Direction.DOWN
-        elif key == self.key_attack:
+        if key == self.key_attack:
             self.attack_pressed = True
-=======
-        if key == self.key_atttack:
-            self.atttack_pressed = True
->>>>>>> d7fa3330
             self.attack()
 
         # diagonal movement
@@ -620,13 +614,8 @@
             self.up_pressed = False
         if key == self.key_down:
             self.down_pressed = False
-<<<<<<< HEAD
         elif key == self.key_attack:
             self.attack_pressed = False
-=======
-        if key == self.key_atttack:
-            self.atttack_pressed = False
->>>>>>> d7fa3330
 
         # diagonal movement
         if self.up_pressed and self.right_pressed:
