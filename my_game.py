"""
Simple program to show moving a sprite with the keyboard.

This program uses the Arcade library found at http://arcade.academy

Artwork from https://kenney.nl/assets/space-shooter-redux

"""

import arcade
import arcade.gui
import random
from pyglet.math import Vec2

# Import sprites from local file my_sprites.py
from my_sprites import Player, Enemy, Reaction, Weapon, WeaponType

# Set the scaling of all sprites in the game
SCALING = 1

# Draw bitmaps without smooth interpolation
DRAW_PIXELATED = True

# should we draw hitboxes, and other info relevant when debugging
DEBUG_MODE = True

# Tiles are squares
TILE_SIZE = 16

# Move the map down from the top left corner by this much
# This will create an area on the screen for score etc.
GUI_HEIGHT = 2 * TILE_SIZE * SCALING

MAP_WIDTH_TILES = 30
MAP_HEIGHT_TILES = 30

# Fonts
MAIN_FONT_NAME = "Kenney Pixel"

# Set the size of the screen
SCREEN_WIDTH = MAP_WIDTH_TILES * TILE_SIZE * SCALING
SCREEN_HEIGHT = MAP_HEIGHT_TILES * TILE_SIZE * SCALING + GUI_HEIGHT

# Variables controlling the player
PLAYER_SPEED = 5
PLAYER_SHOT_SPEED = 300
PLAYER_SIGHT_RANGE = SCREEN_WIDTH/4 # How far can the player see?

FIRE_KEY = arcade.key.SPACE

# All layers configured must exist in the map file.
# line_of_sight: Should sprites only be drawn if they are visible to a player?
# draw: Should the sprites on this layer be drawn?. Config layers, like spawn points, should probably not be drawn
# passable: Can players and enemies can move through sprites on this layer?
MAP_LAYER_CONFIG = {
    "background": {"line_of_sight": False, "draw": True, "passable": True},
    "impassable": {"line_of_sight": False, "draw": True, "passable": False},
    "objects-passable": {"line_of_sight": True, "draw": True, "passable": True},
    "objects-impassable": {"line_of_sight": True, "draw": True, "passable": False},
    "pressure-plates": {"line_of_sight": True, "draw": True, "passable": True},
    "players": {"line_of_sight": False, "draw": True, "passable": True},
    "enemies": {"line_of_sight": False, "draw": True, "passable": True}
}


class GameView(arcade.View):
    """
    The view with the game itself
    """

    def on_show_view(self):
        """
        This is run once when we switch to this view
        """

        # Create a TileMap with walls, objects etc.
        # Spatial hashing is good for calculating collisions for static sprites (like the ones in this map)
        self.tilemap = arcade.tilemap.TileMap(
            map_file="data/rooms/dungeon/room_0.tmx",
            use_spatial_hash=True,
            scaling=SCALING,
            offset=Vec2(0,0)
        )

        # Make sure the map we load is as expected
        assert self.tilemap.tile_width == TILE_SIZE, f"Width of tiles in map is {self.tilemap.tile_width}, it should be {TILE_SIZE}."
        assert self.tilemap.tile_height == TILE_SIZE, f"Heigh of tiles in map is {self.tilemap.tile_height}, it should be {TILE_SIZE}."
        assert self.tilemap.width == MAP_WIDTH_TILES, f"Width of map is {self.tilemap.width}, it should be {MAP_WIDTH_TILES}."
        assert self.tilemap.height == MAP_HEIGHT_TILES, f"Height of map is {self.tilemap.width}, it should be {MAP_HEIGHT_TILES}."
        for layer_name in MAP_LAYER_CONFIG.keys():
            assert layer_name in self.tilemap.sprite_lists.keys(), f"Layer name '{layer_name}' not in tilemap."

        # Ensure that no tile on the background layer collides with the impassibles layer
        # We want to be able to spawn enemies on the backgrounds layer, so we must ensure
        # that the spawn point is not impassable 
        for background_tile in self.tilemap.sprite_lists["background"]:
            colliding_tiles = background_tile.collides_with_list(self.tilemap.sprite_lists["impassable"])
            assert len(colliding_tiles) == 0, f"A tile on layer 'background' collides with a tile on layer 'impassable' at position {background_tile.position}"

        # Add variable 'seen' to all tiles that has player line of sight. This will be used later on.
        for layer_name in MAP_LAYER_CONFIG.keys():
            if MAP_LAYER_CONFIG[layer_name].get("line_of_sight", False):
                for s in self.tilemap.sprite_lists[layer_name]:
                    # Tiles are unseen by default
                    s.seen = False


        # Set up the player info
        # FIXME: Move this into the Player class
        self.player_score = 0

        # Create a Player object
        self.player = Player(
            center_x=self.tilemap.sprite_lists["players"][0].center_x,
            center_y=self.tilemap.sprite_lists["players"][0].center_y,
            scale=SCALING,
        )

        player_list = arcade.SpriteList()
        player_list.append(self.player)

        # Change all tiles in the 'enemies' layer to Enemies
        for enemy_index, enemy_position in enumerate([ s.position for s in self.tilemap.sprite_lists["enemies"]]):
            # Create the enemy
            e = Enemy(
                position=enemy_position,
                impassables=self.tilemap.sprite_lists["impassable"],
                grid_size=int(self.tilemap.tile_width),
                window=self.window,
                potential_targets_list=player_list,
                equipped_weapon=Weapon(type=WeaponType.SWORD_SHORT),
                scale=SCALING
            )

            # Go to position of random passable tile
            # FIXME: Often, no path will be found. Why is that??
            # e.go_to_position(random.choice(self.tilemap.sprite_lists["background"]).position)
            # Go to the player's position
            e.go_to_position(self.player.position)

            # Replace the spawn point with the new enemy
            self.tilemap.sprite_lists["enemies"][enemy_index] = e


        # Register player and walls with physics engine
        # FIXME: The physics engine can only handle a single player. How do we handle multiplayer?
        self.physics_engine =  arcade.PhysicsEngineSimple(
            player_sprite=self.player,
            walls = self.tilemap.sprite_lists["impassable"]
        )


        # Get list of joysticks
        joysticks = arcade.get_joysticks()

        if joysticks:
            print("Found {} joystick(s)".format(len(joysticks)))

            # Use 1st joystick found
            self.joystick = joysticks[0]

            # Communicate with joystick
            self.joystick.open()

            # Map joysticks functions to local functions
            self.joystick.on_joybutton_press = self.on_joybutton_press
            self.joystick.on_joybutton_release = self.on_joybutton_release
            self.joystick.on_joyaxis_motion = self.on_joyaxis_motion
            self.joystick.on_joyhat_motion = self.on_joyhat_motion

        else:
            print("No joysticks found")
            self.joystick = None

        # Set the background color
        arcade.set_background_color(arcade.color.BLACK)

    def on_draw(self):
        """
        Render the screen.
        """

        # Clear screen so we can draw new stuff
        self.clear()

        # Draw the sprite list from the map if configured to be drawn
        for layer_name, layer_sprites in self.tilemap.sprite_lists.items():
            if MAP_LAYER_CONFIG[layer_name].get("draw", True):
                if not MAP_LAYER_CONFIG[layer_name].get("line_of_sight", False):
                    # If the layer is not configured as line_of_sight, all tiles will be drawn
                    layer_sprites.draw(pixelated=DRAW_PIXELATED)
                else:
                    # Run through line_of_sight tiles
                    for s in layer_sprites:
                        if s.seen:
                            # If the tile has already been seen, draw it and skip the rest.
                            s.draw(pixelated=DRAW_PIXELATED)
                        else:
                            # If player has line of sight to an unseen tile, it's marked as seen
                            try:
                                if arcade.has_line_of_sight(
                                        point_1 = s.position,
                                        point_2 = self.player.position,
                                        walls = self.tilemap.sprite_lists["impassable"],
                                        check_resolution = TILE_SIZE*2,
                                        max_distance = PLAYER_SIGHT_RANGE
                                ):
                                    s.seen = True
                            except ZeroDivisionError:
                                # An error may occur in the has_line_of_sight() function
                                # if the distance between point_1 and point_2 is too close to zero.
                                # In that case we assume that the tile has already been seen.
                                pass

        # Draw players score on screen
        arcade.draw_text(
            f"SCORE: {self.player_score}",  # Text to show
            10,  # X position
            SCREEN_HEIGHT - 20,  # Y positon
            arcade.color.WHITE,  # Color of text
            font_size=TILE_SIZE,
            font_name=MAIN_FONT_NAME,
            bold=True,
        )

        # Draw the player sprite and its objects (weapon & emotes)
        self.player.draw(pixelated=DRAW_PIXELATED)
        self.player.draw_sprites(pixelated=DRAW_PIXELATED, draw_attack_hitboxes=DEBUG_MODE)

        for s in self.tilemap.sprite_lists["enemies"]:
            s.on_draw(draw_attack_hitboxes=DEBUG_MODE)

        # Draw the enemy emotes
        for e in self.tilemap.sprite_lists["enemies"]:
            e.emotes.draw()

    def on_update(self, delta_time: float = 1/60):
        """
        Movement and game logic
        """

        # Update the player and all of the sprites it manages
        self.player.update()

        # Update the physics engine (including the player)
        # Return all sprites involved in collissions
        colliding_sprites = self.physics_engine.update()

        # Update the enemies
        self.tilemap.sprite_lists["enemies"].update()

    def game_over(self):
        """
        Call this when the game is over
        """

        # Create a game over view
        game_over_view = GameOverView(score=self.player_score)

        # Change to game over view
        self.window.show_view(game_over_view)

    def on_key_press(self, key, modifiers):
        self.player.on_key_press(key, modifiers)

        # End the game if the escape key is pressed
        if key == arcade.key.ESCAPE:
            self.game_over()

    def on_key_release(self, key, modifiers):
        self.player.on_key_release(key, modifiers)

    def on_joybutton_press(self, joystick, button_no):
        print("Button pressed:", button_no)
        # Press the fire key
        self.on_key_press(FIRE_KEY, [])

    def on_joybutton_release(self, joystick, button_no):
        print("Button released:", button_no)

    def on_joyaxis_motion(self, joystick, axis, value):
        print("Joystick axis {}, value {}".format(axis, value))

    def on_joyhat_motion(self, joystick, hat_x, hat_y):
        print("Joystick hat ({}, {})".format(hat_x, hat_y))


class IntroView(arcade.View):
    """
    View to show instructions
    """

    def on_show_view(self):
        """
        This is run once when we switch to this view
        """

        # Set the background color
        arcade.set_background_color(arcade.csscolor.SLATE_GREY)

        # Reset the viewport, necessary if we have a scrolling game and we need
        # to reset the viewport back to the start so we can see what we draw.
        arcade.set_viewport(0, self.window.width, 0, self.window.height)

        self.button_scaling = 1.6

        # Make the title Sprite
        title_image = "images/GUI/title.png"
        self.title = arcade.Sprite(title_image, self.button_scaling*1.5)
        self.title.center_x = SCREEN_WIDTH//2
        self.title.center_y = 350

        # Makes the manager that contains the GUI button and enables it to the game.
        self.manager = arcade.gui.UIManager()
        self.manager.enable()

        # Loads the textures of the button. [Hovered/Not-hovered]
        self.play_button_unhovered = arcade.load_texture("images/GUI/start_button_unhovered.png")
        self.play_button_hovered = arcade.load_texture("images/GUI/start_button_hovered.png")

        # Makes the play button.
        self.gui_play_button = arcade.gui.UITextureButton(
            x=150,
            y=125,
            width=100,
            height=100,
            texture=self.play_button_unhovered,
            texture_hovered=self.play_button_hovered,
            scale=self.button_scaling,
            style=None
        )

        # Adds the play button to the manager.
        self.manager.add(self.gui_play_button)

        # Makes it to when the player presses the play button it starts the game.
        self.gui_play_button.on_click = self.start_game

    def on_draw(self):
        """
        Draw this view
        """
        self.clear()

        # Draws the title and the manager which has the play button.
        self.title.draw(pixelated=DRAW_PIXELATED)
        self.manager.draw()

        # Info how to also start the game.
        arcade.draw_text(
            "Press Space to start!",
            self.window.width / 2,
            110,
            arcade.color.BLACK,
            font_size=15,
            font_name=MAIN_FONT_NAME,
            anchor_x="center",
            bold=True
        )

    def on_key_press(self, key: int, modifiers: int):
        """
        Start the game when any key is pressed
        """
        if key == arcade.key.SPACE:
            game_view = GameView()
            self.window.show_view(game_view)

    def start_game(self, event):
        """
        Starts the game.
        """
        game_view = GameView()
        self.window.show_view(game_view)


class GameOverView(arcade.View):
    """
    View to show when the game is over
    """

    def __init__(self, score, window=None):
        """
        Create a Game Over-view. Pass the final score to display.
        """
        self.score = score

        self.button_scaling = 1.6

        super().__init__(window)

    def setup_old(self, score: int):
        """
        Call this from the game so we can show the score.
        """
        self.score = score

    def on_show_view(self):
        """
        This is run once when we switch to this view
        """

        # Set the background color
        arcade.set_background_color(arcade.csscolor.BLACK)

        # Reset the viewport, necessary if we have a scrolling game and we need
        # to reset the viewport back to the start so we can see what we draw.
        arcade.set_viewport(0, self.window.width, 0, self.window.height)

        underline_title_number = random.randint(1, 5)

        # Make the title Sprite
        game_over_title_source = "images/GUI/game_over_title.png"
        self.game_over_title = arcade.Sprite(game_over_title_source, self.button_scaling*2)
        self.game_over_title.center_x = SCREEN_WIDTH//2
        self.game_over_title.center_y = 350

        underline_title_source = f"images/GUI/end_text{underline_title_number}.png"
        self.underline_title = arcade.Sprite(underline_title_source, self.button_scaling*2)
        self.underline_title.center_x = SCREEN_WIDTH // 2
        self.underline_title.center_y = 300

        # Makes the manager that contains the GUI button and enables it to the game.
        self.manager = arcade.gui.UIManager()
        self.manager.enable()

        # Loads the textures of the button. [Hovered/Not-hovered]
        self.restart_button_unhovered = arcade.load_texture("images/GUI/restart_button_unhovered.png")
        self.restart_button_hovered = arcade.load_texture("images/GUI/restart_button_hovered.png")

        # Makes the play button.
        self.gui_play_button = arcade.gui.UITextureButton(
            x=150,
            y=125,
            width=100,
            height=100,
            texture=self.restart_button_unhovered,
            texture_hovered=self.restart_button_hovered,
            scale=self.button_scaling,
            style=None
        )

        # Adds the play button to the manager.
        self.manager.add(self.gui_play_button)

        # Makes it to when the player presses the play button it starts the game.
        self.gui_play_button.on_click = self.restart

    def on_draw(self):
        """
        Draw this view
        """

        self.clear()

<<<<<<< HEAD
        # Draws the game over title and the under title.
        self.game_over_title.draw(pixelated=DRAW_PIXELATED)
        self.underline_title.draw(pixelated=DRAW_PIXELATED)

        # Draws the manager.
=======
        self.game_over_title.draw(pixelated=DRAW_PIXELATED)
        self.underline_title.draw(pixelated=DRAW_PIXELATED)

>>>>>>> c863c61f
        self.manager.draw()

        # Draw player's score
        arcade.draw_text(
            f"Your score: {self.score}",
            self.window.width / 2,
            self.window.height - 75,
            arcade.color.WHITE,
            font_size=20,
            font_name=MAIN_FONT_NAME,
            anchor_x="center",
        )

    def on_key_press(self, key: int, modifiers: int):
        """
        Return to intro screen when any key is pressed
        """

        if key == arcade.key.SPACE:
            intro_view = IntroView()
            self.window.show_view(intro_view)

    def restart(self, event):
        """
        Return to intro screen when the restart button pressed
        """
        intro_view = IntroView()
        self.window.show_view(intro_view)


def main():
    """
    Main method
    """
    # Create a window to hold views
    window = arcade.Window(SCREEN_WIDTH, SCREEN_HEIGHT)

    # Game starts in the intro view
    start_view = IntroView()

    window.show_view(start_view)

    arcade.run()


if __name__ == "__main__":
    main()<|MERGE_RESOLUTION|>--- conflicted
+++ resolved
@@ -453,20 +453,14 @@
 
         self.clear()
 
-<<<<<<< HEAD
         # Draws the game over title and the under title.
         self.game_over_title.draw(pixelated=DRAW_PIXELATED)
         self.underline_title.draw(pixelated=DRAW_PIXELATED)
 
         # Draws the manager.
-=======
-        self.game_over_title.draw(pixelated=DRAW_PIXELATED)
-        self.underline_title.draw(pixelated=DRAW_PIXELATED)
-
->>>>>>> c863c61f
         self.manager.draw()
 
-        # Draw player's score
+        # Draw player's score.
         arcade.draw_text(
             f"Your score: {self.score}",
             self.window.width / 2,
