"""
Simple program to show moving a sprite with the keyboard.

This program uses the Arcade library found at http://arcade.academy

Artwork from https://kenney.nl/assets/space-shooter-redux

"""

import arcade
import random
from pyglet.math import Vec2

# Import sprites from local file my_sprites.py
<<<<<<< HEAD
from my_sprites import Player, PlayerShot
=======
from my_sprites import Player, PlayerShot, Enemy, Emote, Reaction
>>>>>>> 76add4aa

# Set the scaling of all sprites in the game
SCALING = 2

# Draw bitmaps without smooth interpolation
DRAW_PIXELATED = True

# Tiles are squares
TILE_SIZE = 16

# Move the map down from the top left corner by this much
# This will create an area on the screen for score etc.
GUI_HEIGHT = 2 * TILE_SIZE * SCALING

MAP_WIDTH_TILES = 30
MAP_HEIGHT_TILES = 30

# Fonts
MAIN_FONT_NAME = "Kenney Pixel"

# Set the size of the screen
SCREEN_WIDTH = MAP_WIDTH_TILES * TILE_SIZE * SCALING
SCREEN_HEIGHT = MAP_HEIGHT_TILES * TILE_SIZE * SCALING + GUI_HEIGHT

# Variables controlling the player
PLAYER_LIVES = 3
PLAYER_SPEED = 20
PLAYER_START_X = SCREEN_WIDTH / 2
PLAYER_START_Y = 50
PLAYER_SHOT_SPEED = 300

FIRE_KEY = arcade.key.SPACE

# All layers configured must exist in the map file.
# line_of_sight: Should sprites only be drawn if they are vissible to a player?
# draw: Should the sprites on this layer be drawn?. Config layers, like spawn points, should probably not be drawn
# passable: Can players and enemies can move through sprites on this layer?
MAP_LAYER_CONFIG = {
 "background": {"line_of_sight": False, "draw": True, "passable": True},
 "impassable": {"line_of_sight": False, "draw": True, "passable": False},
 "objects-passable": {"line_of_sight": True, "draw": True, "passable": True},
 "objects-impassable": {"line_of_sight": True, "draw": True, "passable": False},
 "pressure-plates": {"line_of_sight": True, "draw": True, "passable": True},
}


class GameView(arcade.View):
    """
    The view with the game itself
    """

    def on_show_view(self):
        """
        This is run once when we switch to this view
        """

        # Create a TileMap with walls, objects etc.
        # Spatial hashing is good for calculating collisions for static sprites (like the ones in this map)
        self.tilemap = arcade.tilemap.TileMap(
            map_file="data/rooms/dungeon/room_0.tmx",
            use_spatial_hash=True,
            scaling=SCALING,
            offset=Vec2(0,0)
        )

        # Make sure the map we load is as expected
        assert self.tilemap.tile_width == TILE_SIZE, f"Width of tiles in map is {self.tilemap.tile_width}, it should be {TILE_SIZE}."
        assert self.tilemap.tile_height == TILE_SIZE, f"Heigh of tiles in map is {self.tilemap.tile_height}, it should be {TILE_SIZE}."
        assert self.tilemap.width == MAP_WIDTH_TILES, f"Width of map is {self.tilemap.width}, it should be {MAP_WIDTH_TILES}."
        assert self.tilemap.height == MAP_HEIGHT_TILES, f"Height of map is {self.tilemap.width}, it should be {MAP_HEIGHT_TILES}."
        for layer_name in MAP_LAYER_CONFIG.keys():
            assert layer_name in self.tilemap.sprite_lists.keys(), f"Layer name '{layer_name}' not in tilemap."

        # Variable that will hold a list of shots fired by the player
        self.player_shot_list = arcade.SpriteList()

        # A list of emotes showing character reactions
        self.emotes_list = arcade.SpriteList()

        # Set up the player info
        # FIXME: Move this into the Player class
        self.player_score = 0
        self.player_lives = PLAYER_LIVES

        # Create a Player object
        self.player = Player(
            center_x=PLAYER_START_X,
            center_y=PLAYER_START_Y,
            scale=SCALING,
        )

<<<<<<< HEAD
=======
        # Change all tiles in the 'enemies' layer to Enemies
        for enemy_index, enemy_position in enumerate([ s.position for s in self.tilemap.sprite_lists["enemies"]]):
            # Create the enemy
            e = Enemy(
                position=enemy_position,
                impassables=self.tilemap.sprite_lists["impassable"],
                grid_size=int(self.tilemap.tile_width),
                window=self.window,
                scale=SCALING
            )

            # Go to position of random passable tile
            # FIXME: Often, no path will be found. Why is that??
            # e.go_to_position(random.choice(self.tilemap.sprite_lists["background"]).position)
            # Go to the player's position
            e.go_to_position(self.player.position)

            # Replace the spawn point with the new enemy
            self.tilemap.sprite_lists["enemies"][enemy_index] = e


>>>>>>> 76add4aa
        # Register player and walls with physics engine
        # FIXME: The physics engine can only handle a single player. How do we handle multiplayer?
        self.physics_engine =  arcade.PhysicsEngineSimple(
            player_sprite=self.player,
            walls = self.tilemap.sprite_lists["impassable"]
        )

<<<<<<< HEAD
        # Track the current state of what keys are pressed
        self.left_pressed = False
        self.right_pressed = False
        self.up_pressed = False
        self.down_pressed = False
=======
>>>>>>> 76add4aa

        # Get list of joysticks
        joysticks = arcade.get_joysticks()

        if joysticks:
            print("Found {} joystick(s)".format(len(joysticks)))

            # Use 1st joystick found
            self.joystick = joysticks[0]

            # Communicate with joystick
            self.joystick.open()

            # Map joysticks functions to local functions
            self.joystick.on_joybutton_press = self.on_joybutton_press
            self.joystick.on_joybutton_release = self.on_joybutton_release
            self.joystick.on_joyaxis_motion = self.on_joyaxis_motion
            self.joystick.on_joyhat_motion = self.on_joyhat_motion

        else:
            print("No joysticks found")
            self.joystick = None

        # Set the background color
        arcade.set_background_color(arcade.color.BLACK)

    def on_draw(self):
        """
        Render the screen.
        """

        # Clear screen so we can draw new stuff
        self.clear()

        # Draw the sprite list from the map if configured to be drawn
        for layer_name, layer_sprites in self.tilemap.sprite_lists.items():
            if MAP_LAYER_CONFIG[layer_name].get("draw", True):
                if MAP_LAYER_CONFIG[layer_name].get("line_of_sight", False):
                    for s in layer_sprites:
                        # Only if player has line of sight with tile, it can be drawn
                        if arcade.has_line_of_sight(
                                point_1 = s.position,
                                point_2 = self.player.position,
                                walls = self.tilemap.sprite_lists["impassable"]
                        ):
                            s.draw(pixelated=DRAW_PIXELATED)
                else:
                    layer_sprites.draw(pixelated=DRAW_PIXELATED)

        # Draw the player shot
        self.player_shot_list.draw(pixelated=DRAW_PIXELATED)

        # Draw the player sprite
        self.player.draw(pixelated=DRAW_PIXELATED)

        # Draw players score on screen
        arcade.draw_text(
            f"SCORE: {self.player_score}",  # Text to show
            10,  # X position
            SCREEN_HEIGHT - 20,  # Y positon
            arcade.color.WHITE,  # Color of text
            font_size=TILE_SIZE,
            font_name=MAIN_FONT_NAME,
            bold=True,
        )

<<<<<<< HEAD
=======
        # Draw the player shot
        self.player_shot_list.draw(pixelated=DRAW_PIXELATED)

        # Draw the player sprite
        self.player.draw(pixelated=DRAW_PIXELATED)
        # Draw the player emotes
        self.player.emotes.draw(pixelated=DRAW_PIXELATED)


>>>>>>> 76add4aa
    def on_update(self, delta_time):
        """
        Movement and game logic
        """

        # DEMO: Random reactions for the player
        if random.randint(1, 60) == 1:
            self.player.react(random.choice(list(Reaction)))

        # Set x/y speed for the player based on key states
        self.player.update()

        # Update the player emotes
        self.player.emotes.on_update(delta_time)

        # Update the physics engine (including the player)
        # Return all sprites involved in collissions
        colliding_sprites = self.physics_engine.update()

<<<<<<< HEAD
=======
        # Update the enemies
        self.tilemap.sprite_lists["enemies"].on_update()

>>>>>>> 76add4aa
        # Update the player shots
        self.player_shot_list.on_update(delta_time)

    def game_over(self):
        """
        Call this when the game is over
        """

        # Create a game over view
        game_over_view = GameOverView(score=self.player_score)

        # Change to game over view
        self.window.show_view(game_over_view)

    def on_key_press(self, key, modifiers):
        self.player.on_key_press(key, modifiers)

        # End the game if the escape key is pressed
        if key == arcade.key.ESCAPE:
            self.game_over()

        if key == FIRE_KEY:
            # Player gets points for firing?
            self.player_score += 5

            # Create the new shot
            new_shot = PlayerShot(
                center_x=self.player.center_x,
                center_y=self.player.center_y,
                speed=PLAYER_SHOT_SPEED,
                max_y_pos=SCREEN_HEIGHT,
                scale=SCALING,
            )

            # Add the new shot to the list of shots
            self.player_shot_list.append(new_shot)

    def on_key_release(self, key, modifiers):
        self.player.on_key_release(key, modifiers)

    def on_joybutton_press(self, joystick, button_no):
        print("Button pressed:", button_no)
        # Press the fire key
        self.on_key_press(FIRE_KEY, [])

    def on_joybutton_release(self, joystick, button_no):
        print("Button released:", button_no)

    def on_joyaxis_motion(self, joystick, axis, value):
        print("Joystick axis {}, value {}".format(axis, value))

    def on_joyhat_motion(self, joystick, hat_x, hat_y):
        print("Joystick hat ({}, {})".format(hat_x, hat_y))


class IntroView(arcade.View):
    """
    View to show instructions
    """

    def on_show_view(self):
        """
        This is run once when we switch to this view
        """

        # Set the background color
        arcade.set_background_color(arcade.csscolor.DARK_SLATE_BLUE)

        # Reset the viewport, necessary if we have a scrolling game and we need
        # to reset the viewport back to the start so we can see what we draw.
        arcade.set_viewport(0, self.window.width, 0, self.window.height)

    def on_draw(self):
        """
        Draw this view
        """
        self.clear()

        # Draw some text
        arcade.draw_text(
            "Instructions Screen",
            self.window.width / 2,
            self.window.height / 2,
            arcade.color.WHITE,
            font_size=20,
            font_name=MAIN_FONT_NAME,
            anchor_x="center",
            bold=True
        )

        # Draw more text
        arcade.draw_text(
            "Press any key to start the game",
            self.window.width / 2,
            self.window.height / 2 - 75,
            arcade.color.WHITE,
            font_size=20,
            font_name=MAIN_FONT_NAME,
            anchor_x="center",
        )

    def on_key_press(self, key: int, modifiers: int):
        """
        Start the game when any key is pressed
        """
        game_view = GameView()
        self.window.show_view(game_view)


class GameOverView(arcade.View):
    """
    View to show when the game is over
    """

    def __init__(self, score, window=None):
        """
        Create a Gaome Over view. Pass the final score to display.
        """
        self.score = score

        super().__init__(window)

    def setup_old(self, score: int):
        """
        Call this from the game so we can show the score.
        """
        self.score = score

    def on_show_view(self):
        """
        This is run once when we switch to this view
        """

        # Set the background color
        arcade.set_background_color(arcade.csscolor.DARK_GOLDENROD)

        # Reset the viewport, necessary if we have a scrolling game and we need
        # to reset the viewport back to the start so we can see what we draw.
        arcade.set_viewport(0, self.window.width, 0, self.window.height)

    def on_draw(self):
        """
        Draw this view
        """

        self.clear()

        # Draw some text
        arcade.draw_text(
            "Game over!",
            self.window.width / 2,
            self.window.height / 2,
            arcade.color.WHITE,
            font_size=50,
            font_name=MAIN_FONT_NAME,
            anchor_x="center",
            bold=True
        )

        # Draw player's score
        arcade.draw_text(
            f"Your score: {self.score}",
            self.window.width / 2,
            self.window.height / 2 - 75,
            arcade.color.WHITE,
            font_size=20,
            font_name=MAIN_FONT_NAME,
            anchor_x="center",
        )

    def on_key_press(self, key: int, modifiers: int):
        """
        Return to intro screen when any key is pressed
        """
        intro_view = IntroView()
        self.window.show_view(intro_view)


def main():
    """
    Main method
    """
    # Create a window to hold views
    window = arcade.Window(SCREEN_WIDTH, SCREEN_HEIGHT)

    # Game starts in the intro view
    start_view = IntroView()

    window.show_view(start_view)

    arcade.run()


if __name__ == "__main__":
    main()<|MERGE_RESOLUTION|>--- conflicted
+++ resolved
@@ -12,14 +12,10 @@
 from pyglet.math import Vec2
 
 # Import sprites from local file my_sprites.py
-<<<<<<< HEAD
-from my_sprites import Player, PlayerShot
-=======
 from my_sprites import Player, PlayerShot, Enemy, Emote, Reaction
->>>>>>> 76add4aa
 
 # Set the scaling of all sprites in the game
-SCALING = 2
+SCALING = 1
 
 # Draw bitmaps without smooth interpolation
 DRAW_PIXELATED = True
@@ -43,9 +39,7 @@
 
 # Variables controlling the player
 PLAYER_LIVES = 3
-PLAYER_SPEED = 20
-PLAYER_START_X = SCREEN_WIDTH / 2
-PLAYER_START_Y = 50
+PLAYER_SPEED = 5
 PLAYER_SHOT_SPEED = 300
 
 FIRE_KEY = arcade.key.SPACE
@@ -55,11 +49,13 @@
 # draw: Should the sprites on this layer be drawn?. Config layers, like spawn points, should probably not be drawn
 # passable: Can players and enemies can move through sprites on this layer?
 MAP_LAYER_CONFIG = {
- "background": {"line_of_sight": False, "draw": True, "passable": True},
- "impassable": {"line_of_sight": False, "draw": True, "passable": False},
- "objects-passable": {"line_of_sight": True, "draw": True, "passable": True},
- "objects-impassable": {"line_of_sight": True, "draw": True, "passable": False},
- "pressure-plates": {"line_of_sight": True, "draw": True, "passable": True},
+    "background": {"line_of_sight": False, "draw": True, "passable": True},
+    "impassable": {"line_of_sight": False, "draw": True, "passable": False},
+    "objects-passable": {"line_of_sight": True, "draw": True, "passable": True},
+    "objects-impassable": {"line_of_sight": True, "draw": True, "passable": False},
+    "pressure-plates": {"line_of_sight": True, "draw": True, "passable": True},
+    "players": {"line_of_sight": False, "draw": True, "passable": True},
+    "enemies": {"line_of_sight": False, "draw": True, "passable": True}
 }
 
 
@@ -90,6 +86,13 @@
         for layer_name in MAP_LAYER_CONFIG.keys():
             assert layer_name in self.tilemap.sprite_lists.keys(), f"Layer name '{layer_name}' not in tilemap."
 
+        # Ensure that no tile on the background layer collides with the impassibles layer
+        # We want to be able to spawn enemies on the backgrounds layer, so we must ensure
+        # that the spawn point is not impassable 
+        for background_tile in self.tilemap.sprite_lists["background"]:
+            colliding_tiles = background_tile.collides_with_list(self.tilemap.sprite_lists["impassable"])
+            assert len(colliding_tiles) == 0, f"A tile on layer 'background' collides with a tile on layer 'impassable' at position {background_tile.position}"
+
         # Variable that will hold a list of shots fired by the player
         self.player_shot_list = arcade.SpriteList()
 
@@ -103,13 +106,11 @@
 
         # Create a Player object
         self.player = Player(
-            center_x=PLAYER_START_X,
-            center_y=PLAYER_START_Y,
+            center_x=self.tilemap.sprite_lists["players"][0].center_x,
+            center_y=self.tilemap.sprite_lists["players"][0].center_y,
             scale=SCALING,
         )
 
-<<<<<<< HEAD
-=======
         # Change all tiles in the 'enemies' layer to Enemies
         for enemy_index, enemy_position in enumerate([ s.position for s in self.tilemap.sprite_lists["enemies"]]):
             # Create the enemy
@@ -131,7 +132,6 @@
             self.tilemap.sprite_lists["enemies"][enemy_index] = e
 
 
->>>>>>> 76add4aa
         # Register player and walls with physics engine
         # FIXME: The physics engine can only handle a single player. How do we handle multiplayer?
         self.physics_engine =  arcade.PhysicsEngineSimple(
@@ -139,14 +139,6 @@
             walls = self.tilemap.sprite_lists["impassable"]
         )
 
-<<<<<<< HEAD
-        # Track the current state of what keys are pressed
-        self.left_pressed = False
-        self.right_pressed = False
-        self.up_pressed = False
-        self.down_pressed = False
-=======
->>>>>>> 76add4aa
 
         # Get list of joysticks
         joysticks = arcade.get_joysticks()
@@ -213,8 +205,6 @@
             bold=True,
         )
 
-<<<<<<< HEAD
-=======
         # Draw the player shot
         self.player_shot_list.draw(pixelated=DRAW_PIXELATED)
 
@@ -224,7 +214,6 @@
         self.player.emotes.draw(pixelated=DRAW_PIXELATED)
 
 
->>>>>>> 76add4aa
     def on_update(self, delta_time):
         """
         Movement and game logic
@@ -244,12 +233,9 @@
         # Return all sprites involved in collissions
         colliding_sprites = self.physics_engine.update()
 
-<<<<<<< HEAD
-=======
         # Update the enemies
         self.tilemap.sprite_lists["enemies"].on_update()
 
->>>>>>> 76add4aa
         # Update the player shots
         self.player_shot_list.on_update(delta_time)
 
