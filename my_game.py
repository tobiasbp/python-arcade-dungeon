"""
Simple program to show moving a sprite with the keyboard.

This program uses the Arcade library found at http://arcade.academy

Artwork from https://kenney.nl/assets/space-shooter-redux

"""

import arcade
from pyglet.math import Vec2

# Import sprites from local file my_sprites.py
from my_sprites import Player, PlayerShot, Enemy

# Set the scaling of all sprites in the game
SCALING = 1

# Draw bitmaps without smooth interpolation
DRAW_PIXELATED = True

# Tiles are squares
TILE_SIZE = 16

# Move the map down from the top left corner by this much
# This will create an area on the screen for score etc.
GUI_HEIGHT = 2 * TILE_SIZE * SCALING

MAP_WIDTH_TILES = 30
MAP_HEIGHT_TILES = 30

# Fonts
MAIN_FONT_NAME = "Kenney Pixel"

# Set the size of the screen
SCREEN_WIDTH = MAP_WIDTH_TILES * TILE_SIZE * SCALING
SCREEN_HEIGHT = MAP_HEIGHT_TILES * TILE_SIZE * SCALING + GUI_HEIGHT

# Variables controlling the player
PLAYER_LIVES = 3
PLAYER_SPEED = 5
<<<<<<< HEAD
PLAYER_START_X = SCREEN_WIDTH / 2
PLAYER_START_Y = 50
=======
>>>>>>> e8ad2547
PLAYER_SHOT_SPEED = 300

FIRE_KEY = arcade.key.SPACE

# All layers configured must exist in the map file.
# line_of_sight: Should sprites only be drawn if they are vissible to a player?
# draw: Should the sprites on this layer be drawn?. Config layers, like spawn points, should probably not be drawn
# passable: Can players and enemies can move through sprites on this layer?
MAP_LAYER_CONFIG = {
    "background": {"line_of_sight": False, "draw": True, "passable": True},
    "impassable": {"line_of_sight": False, "draw": True, "passable": False},
    "objects-passable": {"line_of_sight": True, "draw": True, "passable": True},
    "objects-impassable": {"line_of_sight": True, "draw": True, "passable": False},
    "pressure-plates": {"line_of_sight": True, "draw": True, "passable": True},
    "players": {"line_of_sight": False, "draw": True, "passable": True},
    "enemies": {"line_of_sight": False, "draw": True, "passable": True}
}


class GameView(arcade.View):
    """
    The view with the game itself
    """

    def on_show_view(self):
        """
        This is run once when we switch to this view
        """

        # Create a TileMap with walls, objects etc.
        # Spatial hashing is good for calculating collisions for static sprites (like the ones in this map)
        self.tilemap = arcade.tilemap.TileMap(
            map_file="data/rooms/dungeon/room_0.tmx",
            use_spatial_hash=True,
            scaling=SCALING,
            offset=Vec2(0,0)
        )

        # Make sure the map we load is as expected
        assert self.tilemap.tile_width == TILE_SIZE, f"Width of tiles in map is {self.tilemap.tile_width}, it should be {TILE_SIZE}."
        assert self.tilemap.tile_height == TILE_SIZE, f"Heigh of tiles in map is {self.tilemap.tile_height}, it should be {TILE_SIZE}."
        assert self.tilemap.width == MAP_WIDTH_TILES, f"Width of map is {self.tilemap.width}, it should be {MAP_WIDTH_TILES}."
        assert self.tilemap.height == MAP_HEIGHT_TILES, f"Height of map is {self.tilemap.width}, it should be {MAP_HEIGHT_TILES}."
        for layer_name in MAP_LAYER_CONFIG.keys():
            assert layer_name in self.tilemap.sprite_lists.keys(), f"Layer name '{layer_name}' not in tilemap."

        # Ensure that no tile on the background layer collides with the impassibles layer
        # We want to be able to spawn enemies on the backgrounds layer, so we must ensure
        # that the spawn point is not impassable 
        for background_tile in self.tilemap.sprite_lists["background"]:
            colliding_tiles = background_tile.collides_with_list(self.tilemap.sprite_lists["impassable"])
            assert len(colliding_tiles) == 0, f"A tile on layer 'background' collides with a tile on layer 'impassable' at position {background_tile.position}"

        # Variable that will hold a list of shots fired by the player
        self.player_shot_list = arcade.SpriteList()

        # Set up the player info
        self.player_score = 0
        self.player_lives = PLAYER_LIVES

        # Create a Player object
        self.player = Player(
<<<<<<< HEAD
            center_x=PLAYER_START_X,
            center_y=PLAYER_START_Y,
=======
            center_x=self.tilemap.sprite_lists["players"][0].center_x,
            center_y=self.tilemap.sprite_lists["players"][0].center_y,
>>>>>>> e8ad2547
            scale=SCALING,
        )

        # create a sample enemy
        self.sample_enemy = Enemy(
            filename="images/tiny_dungeon/Tiles/tile_0087.png",
            center_pos=(200, 200),
            max_hp=10,
            speed=1,
            impassables=self.tilemap.sprite_lists["impassable"],
            grid_size=int(self.tilemap.tile_width),
            boundary_left=0,
            boundary_right=SCREEN_WIDTH,
            boundary_bottom=0,
            boundary_top=SCREEN_HEIGHT,
            scale=SCALING
        )
        
        # Register player and walls with physics engine
        self.physics_engine =  arcade.PhysicsEngineSimple(
            player_sprite=self.player,
            walls = self.tilemap.sprite_lists["impassable"]
        )

        self.sample_enemy.go_to_position((100, 100))

        # Track the current state of what keys are pressed
        self.left_pressed = False
        self.right_pressed = False
        self.up_pressed = False
        self.down_pressed = False

        # Get list of joysticks
        joysticks = arcade.get_joysticks()

        if joysticks:
            print("Found {} joystick(s)".format(len(joysticks)))

            # Use 1st joystick found
            self.joystick = joysticks[0]

            # Communicate with joystick
            self.joystick.open()

            # Map joysticks functions to local functions
            self.joystick.on_joybutton_press = self.on_joybutton_press
            self.joystick.on_joybutton_release = self.on_joybutton_release
            self.joystick.on_joyaxis_motion = self.on_joyaxis_motion
            self.joystick.on_joyhat_motion = self.on_joyhat_motion

        else:
            print("No joysticks found")
            self.joystick = None

        # Set the background color
        arcade.set_background_color(arcade.color.BLACK)

    def on_draw(self):
        """
        Render the screen.
        """

        # Clear screen so we can draw new stuff
        self.clear()

        # Draw the the sprite list from the map if configured to be drawn
        for layer_name, layer_sprites in self.tilemap.sprite_lists.items():
            if MAP_LAYER_CONFIG[layer_name].get("draw", True):
                if MAP_LAYER_CONFIG[layer_name].get("line_of_sight", False):
                    # FIXME: Add logic for drawing stuff that should only be drawn if players have line of sight here
                    pass
                else:
                    layer_sprites.draw(pixelated=DRAW_PIXELATED)

        # Draw the player shot
        self.player_shot_list.draw(pixelated=DRAW_PIXELATED)

        # Draw the player sprite
        self.player.draw(pixelated=DRAW_PIXELATED)

        # Draw players score on screen
        arcade.draw_text(
            f"SCORE: {self.player_score}",  # Text to show
            10,  # X position
            SCREEN_HEIGHT - 20,  # Y positon
            arcade.color.WHITE,  # Color of text
            font_size=TILE_SIZE,
            font_name=MAIN_FONT_NAME,
            bold=True,
        )

        # Draw the player shot
        self.player_shot_list.draw(pixelated=DRAW_PIXELATED)

        # Draw the player sprite
        self.player.draw(pixelated=DRAW_PIXELATED)

        self.sample_enemy.draw(pixelated=DRAW_PIXELATED)

    def on_update(self, delta_time):
        """
        Movement and game logic
        """

        # Player does not move unless keys are held
        self.player.change_x = 0
        self.player.change_y = 0

        # Move player on x or y axis
        if self.left_pressed and not self.right_pressed:
            self.player.change_x = -PLAYER_SPEED
        elif self.right_pressed and not self.left_pressed:
            self.player.change_x = PLAYER_SPEED
        elif self.up_pressed and not self.down_pressed:
            self.player.change_y = PLAYER_SPEED
        elif self.down_pressed and not self.up_pressed:
            self.player.change_y = -PLAYER_SPEED

        # Move player with joystick if present
        # FIXME: Implement joystick movement on x and y axis
        # if self.joystick:
        #    self.player.change_x = round(self.joystick.x) * PLAYER_SPEED

        # Update the physics engine (including the player)
        # Return all sprites involved in collissions
        # FIXME: simple physics does not use delta_time. Has no on_update() method.
        colliding_sprites = self.physics_engine.update()

        self.sample_enemy.on_update()

        # Update the player shots
        self.player_shot_list.on_update(delta_time)

    def game_over(self):
        """
        Call this when the game is over
        """

        # Create a game over view
        game_over_view = GameOverView(score=self.player_score)

        # Change to game over view
        self.window.show_view(game_over_view)

    def on_key_press(self, key, modifiers):
        """
        Called whenever a key is pressed.
        """

        # End the game if the escape key is pressed
        if key == arcade.key.ESCAPE:
            self.game_over()

        # Track state of arrow keys
        if key == arcade.key.UP:
            self.up_pressed = True
        elif key == arcade.key.DOWN:
            self.down_pressed = True
        elif key == arcade.key.LEFT:
            self.left_pressed = True
        elif key == arcade.key.RIGHT:
            self.right_pressed = True

        if key == FIRE_KEY:
            # Player gets points for firing?
            self.player_score += 5

            # Create the new shot
            new_shot = PlayerShot(
                center_x=self.player.center_x,
                center_y=self.player.center_y,
                speed=PLAYER_SHOT_SPEED,
                max_y_pos=SCREEN_HEIGHT,
                scale=SCALING,
            )

            # Add the new shot to the list of shots
            self.player_shot_list.append(new_shot)

    def on_key_release(self, key, modifiers):
        """
        Called whenever a key is released.
        """

        if key == arcade.key.UP:
            self.up_pressed = False
        elif key == arcade.key.DOWN:
            self.down_pressed = False
        elif key == arcade.key.LEFT:
            self.left_pressed = False
        elif key == arcade.key.RIGHT:
            self.right_pressed = False

    def on_joybutton_press(self, joystick, button_no):
        print("Button pressed:", button_no)
        # Press the fire key
        self.on_key_press(FIRE_KEY, [])

    def on_joybutton_release(self, joystick, button_no):
        print("Button released:", button_no)

    def on_joyaxis_motion(self, joystick, axis, value):
        print("Joystick axis {}, value {}".format(axis, value))

    def on_joyhat_motion(self, joystick, hat_x, hat_y):
        print("Joystick hat ({}, {})".format(hat_x, hat_y))


class IntroView(arcade.View):
    """
    View to show instructions
    """

    def on_show_view(self):
        """
        This is run once when we switch to this view
        """

        # Set the background color
        arcade.set_background_color(arcade.csscolor.DARK_SLATE_BLUE)

        # Reset the viewport, necessary if we have a scrolling game and we need
        # to reset the viewport back to the start so we can see what we draw.
        arcade.set_viewport(0, self.window.width, 0, self.window.height)

    def on_draw(self):
        """
        Draw this view
        """
        self.clear()

        # Draw some text
        arcade.draw_text(
            "Instructions Screen",
            self.window.width / 2,
            self.window.height / 2,
            arcade.color.WHITE,
            font_size=50,
            font_name=MAIN_FONT_NAME,
            anchor_x="center",
            bold=True
        )

        # Draw more text
        arcade.draw_text(
            "Press any key to start the game",
            self.window.width / 2,
            self.window.height / 2 - 75,
            arcade.color.WHITE,
            font_size=20,
            font_name=MAIN_FONT_NAME,
            anchor_x="center",
        )

    def on_key_press(self, key: int, modifiers: int):
        """
        Start the game when any key is pressed
        """
        game_view = GameView()
        self.window.show_view(game_view)


class GameOverView(arcade.View):
    """
    View to show when the game is over
    """

    def __init__(self, score, window=None):
        """
        Create a Gaome Over view. Pass the final score to display.
        """
        self.score = score

        super().__init__(window)

    def setup_old(self, score: int):
        """
        Call this from the game so we can show the score.
        """
        self.score = score

    def on_show_view(self):
        """
        This is run once when we switch to this view
        """

        # Set the background color
        arcade.set_background_color(arcade.csscolor.DARK_GOLDENROD)

        # Reset the viewport, necessary if we have a scrolling game and we need
        # to reset the viewport back to the start so we can see what we draw.
        arcade.set_viewport(0, self.window.width, 0, self.window.height)

    def on_draw(self):
        """
        Draw this view
        """

        self.clear()

        # Draw some text
        arcade.draw_text(
            "Game over!",
            self.window.width / 2,
            self.window.height / 2,
            arcade.color.WHITE,
            font_size=50,
            font_name=MAIN_FONT_NAME,
            anchor_x="center",
            bold=True
        )

        # Draw player's score
        arcade.draw_text(
            f"Your score: {self.score}",
            self.window.width / 2,
            self.window.height / 2 - 75,
            arcade.color.WHITE,
            font_size=20,
            font_name=MAIN_FONT_NAME,
            anchor_x="center",
        )

    def on_key_press(self, key: int, modifiers: int):
        """
        Return to intro screen when any key is pressed
        """
        intro_view = IntroView()
        self.window.show_view(intro_view)


def main():
    """
    Main method
    """
    # Create a window to hold views
    window = arcade.Window(SCREEN_WIDTH, SCREEN_HEIGHT)

    # Game starts in the intro view
    start_view = IntroView()

    window.show_view(start_view)

    arcade.run()


if __name__ == "__main__":
    main()<|MERGE_RESOLUTION|>--- conflicted
+++ resolved
@@ -39,11 +39,6 @@
 # Variables controlling the player
 PLAYER_LIVES = 3
 PLAYER_SPEED = 5
-<<<<<<< HEAD
-PLAYER_START_X = SCREEN_WIDTH / 2
-PLAYER_START_Y = 50
-=======
->>>>>>> e8ad2547
 PLAYER_SHOT_SPEED = 300
 
 FIRE_KEY = arcade.key.SPACE
@@ -106,13 +101,8 @@
 
         # Create a Player object
         self.player = Player(
-<<<<<<< HEAD
-            center_x=PLAYER_START_X,
-            center_y=PLAYER_START_Y,
-=======
             center_x=self.tilemap.sprite_lists["players"][0].center_x,
             center_y=self.tilemap.sprite_lists["players"][0].center_y,
->>>>>>> e8ad2547
             scale=SCALING,
         )
 
