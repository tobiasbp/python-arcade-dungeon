--- conflicted
+++ resolved
@@ -8,24 +8,18 @@
 """
 
 import arcade
+import random
 from pyglet.math import Vec2
 
 # Import sprites from local file my_sprites.py
-<<<<<<< HEAD
-from my_sprites import Player, Enemy, Reaction, Weapon, WeaponType
-=======
 # from my_sprites import Player, PlayerShot, Enemy, AttackStab
 from my_sprites import Player, PlayerShot, Enemy, Emote, Reaction, EnemyState
->>>>>>> 5ca952db
 
 # Set the scaling of all sprites in the game
 SCALING = 1
 
 # Draw bitmaps without smooth interpolation
 DRAW_PIXELATED = True
-
-# should we draw hitboxes, and other info relevant when debugging
-DEBUG_MODE = True
 
 # Tiles are squares
 TILE_SIZE = 16
@@ -45,14 +39,14 @@
 SCREEN_HEIGHT = MAP_HEIGHT_TILES * TILE_SIZE * SCALING + GUI_HEIGHT
 
 # Variables controlling the player
+PLAYER_LIVES = 3
 PLAYER_SPEED = 5
 PLAYER_SHOT_SPEED = 300
-PLAYER_SIGHT_RANGE = SCREEN_WIDTH/4 # How far can the player see?
 
 FIRE_KEY = arcade.key.SPACE
 
 # All layers configured must exist in the map file.
-# line_of_sight: Should sprites only be drawn if they are visible to a player?
+# line_of_sight: Should sprites only be drawn if they are vissible to a player?
 # draw: Should the sprites on this layer be drawn?. Config layers, like spawn points, should probably not be drawn
 # passable: Can players and enemies can move through sprites on this layer?
 MAP_LAYER_CONFIG = {
@@ -103,20 +97,10 @@
         # Variable that will hold a list of shots fired by the player
         self.player_attack_list = arcade.SpriteList()
 
-<<<<<<< HEAD
-        # Add variable 'seen' to all tiles that has player line of sight. This will be used later on.
-        for layer_name in MAP_LAYER_CONFIG.keys():
-            if MAP_LAYER_CONFIG[layer_name].get("line_of_sight", False):
-                for s in self.tilemap.sprite_lists[layer_name]:
-                    # Tiles are unseen by default
-                    s.seen = False
-
-
-=======
->>>>>>> 5ca952db
         # Set up the player info
         # FIXME: Move this into the Player class
         self.player_score = 0
+        self.player_lives = PLAYER_LIVES
 
         self.player_sprite_list = []
 
@@ -129,12 +113,9 @@
             )
             # Create Player spritelist
             self.player_sprite_list.append(p)
-<<<<<<< HEAD
 
         player_list = arcade.SpriteList()
         player_list.append(self.player)
-=======
->>>>>>> 5ca952db
 
         # Change all tiles in the 'enemies' layer to Enemies
         for enemy_index, enemy_position in enumerate([ s.position for s in self.tilemap.sprite_lists["enemies"]]):
@@ -145,11 +126,6 @@
                 grid_size=int(self.tilemap.tile_width),
                 window=self.window,
                 target=self.player_sprite_list[0],
-<<<<<<< HEAD
-                potential_targets_list=player_list,
-                equipped_weapon=Weapon(type=WeaponType.SWORD_SHORT),
-=======
->>>>>>> 5ca952db
                 scale=SCALING
             )
 
@@ -218,34 +194,6 @@
         # Draw the player sprite
         for p in self.player_sprite_list:
             p.draw(pixelated=DRAW_PIXELATED)
-<<<<<<< HEAD
-                if not MAP_LAYER_CONFIG[layer_name].get("line_of_sight", False):
-                    # If the layer is not configured as line_of_sight, all tiles will be drawn
-                    layer_sprites.draw(pixelated=DRAW_PIXELATED)
-                else:
-                    # Run through line_of_sight tiles
-                    for s in layer_sprites:
-                        if s.seen:
-                            # If the tile has already been seen, draw it and skip the rest.
-                            s.draw(pixelated=DRAW_PIXELATED)
-                        else:
-                            # If player has line of sight to an unseen tile, it's marked as seen
-                            try:
-                                if arcade.has_line_of_sight(
-                                        point_1 = s.position,
-                                        point_2 = self.player.position,
-                                        walls = self.tilemap.sprite_lists["impassable"],
-                                        check_resolution = TILE_SIZE*2,
-                                        max_distance = PLAYER_SIGHT_RANGE
-                                ):
-                                    s.seen = True
-                            except ZeroDivisionError:
-                                # An error may occur in the has_line_of_sight() function
-                                # if the distance between point_1 and point_2 is too close to zero.
-                                # In that case we assume that the tile has already been seen.
-                                pass
-=======
->>>>>>> 5ca952db
 
         # Draw players score on screen
         arcade.draw_text(
@@ -267,30 +215,13 @@
             p.draw(pixelated=DRAW_PIXELATED)
             p.attacks.draw(pixelated=DRAW_PIXELATED)
             p.emotes.draw(pixelated=DRAW_PIXELATED)
-<<<<<<< HEAD
-        # Draw the player sprite and its objects (weapon & emotes)
-        self.player.draw(pixelated=DRAW_PIXELATED)
-        self.player.draw_sprites(pixelated=DRAW_PIXELATED, draw_attack_hitboxes=DEBUG_MODE)
-=======
->>>>>>> 5ca952db
-
-        for s in self.tilemap.sprite_lists["enemies"]:
-            s.on_draw(draw_attack_hitboxes=DEBUG_MODE)
-
-        # Draw the enemy emotes
-        for e in self.tilemap.sprite_lists["enemies"]:
-            e.emotes.draw()
-
-    def on_update(self, delta_time: float = 1/60):
+
+
+    def on_update(self, delta_time):
         """
         Movement and game logic
         """
         for p in self.player_sprite_list:
-<<<<<<< HEAD
-            # Update the player and all of the sprites it manages
-            p.update()
-
-=======
             # DEMO: Random reactions for the player
             if random.randint(1, 60) == 1:
                 p.react(random.choice(list(Reaction)))
@@ -298,7 +229,6 @@
             # Set x/y speed for the player based on key states
             p.update()
 
->>>>>>> 5ca952db
             # Update the player attacks and emotes
             p.attacks.on_update(delta_time)
             p.emotes.on_update(delta_time)
@@ -331,7 +261,6 @@
         if key == arcade.key.ESCAPE:
             self.game_over()
 
-
     def on_key_release(self, key, modifiers):
         for p in self.player_sprite_list:
             p.on_key_release(key, modifiers)
@@ -362,79 +291,44 @@
         """
 
         # Set the background color
-        arcade.set_background_color(arcade.csscolor.SLATE_GREY)
+        arcade.set_background_color(arcade.csscolor.DARK_SLATE_BLUE)
 
         # Reset the viewport, necessary if we have a scrolling game and we need
         # to reset the viewport back to the start so we can see what we draw.
         arcade.set_viewport(0, self.window.width, 0, self.window.height)
 
-        self.button_scaling = 1.6
-
-        # Make the title Sprite
-        title_image = "images/GUI/Title.png"
-        self.title = arcade.Sprite(title_image, self.button_scaling*1.5)
-        self.title.center_x = SCREEN_WIDTH//2
-        self.title.center_y = 350
-
-        # Makes the manager that contains the GUI button and enables it to the game.
-        self.manager = arcade.gui.UIManager()
-        self.manager.enable()
-
-        # Loads the textures of the button. [Hovered/Not-hovered]
-        self.play_button_unhovered = arcade.load_texture("images/GUI/Start_button_(UNHOVERED).png")
-        self.play_button_hovered = arcade.load_texture("images/GUI/Start_button_(HOVERED).png")
-
-        # Makes the play button.
-        self.gui_play_button = arcade.gui.UITextureButton(
-            x=150,
-            y=125,
-            width=100,
-            height=100,
-            texture=self.play_button_unhovered,
-            texture_hovered=self.play_button_hovered,
-            scale=self.button_scaling,
-            style=None
-        )
-
-        # Adds the play button to the manager.
-        self.manager.add(self.gui_play_button)
-
-        # Makes it to when the player presses the play button it starts the game.
-        self.gui_play_button.on_click = self.start_game
-
     def on_draw(self):
         """
         Draw this view
         """
         self.clear()
 
-        # Draws the title and the manager which has the play button.
-        self.title.draw(pixelated=DRAW_PIXELATED)
-        self.manager.draw()
-
-        # Info how to also start the game.
+        # Draw some text
         arcade.draw_text(
-            "Press Space to start!",
+            "Instructions Screen",
             self.window.width / 2,
-            110,
-            arcade.color.BLACK,
-            font_size=15,
+            self.window.height / 2,
+            arcade.color.WHITE,
+            font_size=20,
             font_name=MAIN_FONT_NAME,
             anchor_x="center",
             bold=True
         )
 
+        # Draw more text
+        arcade.draw_text(
+            "Press any key to start the game",
+            self.window.width / 2,
+            self.window.height / 2 - 75,
+            arcade.color.WHITE,
+            font_size=20,
+            font_name=MAIN_FONT_NAME,
+            anchor_x="center",
+        )
+
     def on_key_press(self, key: int, modifiers: int):
         """
         Start the game when any key is pressed
-        """
-        if key == arcade.key.SPACE:
-            game_view = GameView()
-            self.window.show_view(game_view)
-
-    def start_game(self, event):
-        """
-        Starts the game.
         """
         game_view = GameView()
         self.window.show_view(game_view)
