--- conflicted
+++ resolved
@@ -129,22 +129,11 @@
 
         self.player_sprite_list = []
 
-<<<<<<< HEAD
-        for i in range(1):
-            # Creates Player object
-            p = Player(
-                position=(self.tilemap.sprite_lists["players"][0].center_x + random.randint(1,8) * TILE_SIZE * SCALING, self.tilemap.sprite_lists["players"][0].center_y),
-                max_hp=20,  # FIXME: add some kind of config for the player to avoid magic numbers
-                speed=3,
-                window=self.window,
-                equipped_weapon=Weapon(type=WeaponType.SWORD_SHORT),
-=======
         for i in range(NUM_OF_PLAYERS):
             # Creates Player object
             p = Player(
                 center_x=self.tilemap.sprite_lists["players"][i].center_x,
                 center_y=self.tilemap.sprite_lists["players"][i].center_y,
->>>>>>> d7fa3330
                 scale=SCALING,
                 key_up=PLAYER_KEYS[i]["up"],
                 key_down=PLAYER_KEYS[i]["down"],
