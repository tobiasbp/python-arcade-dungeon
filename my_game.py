--- conflicted
+++ resolved
@@ -180,25 +180,16 @@
             if MAP_LAYER_CONFIG[layer_name].get("draw", True):
                 if MAP_LAYER_CONFIG[layer_name].get("line_of_sight", False):
                     for s in layer_sprites:
-<<<<<<< HEAD
-                        # Only if player has line of sight with tile, it can be drawn
-=======
                         # Only if player has or has previously had line of sight with tile, it can be drawn
->>>>>>> 418832a8
                         try:
                             if arcade.has_line_of_sight(
                                     point_1 = s.position,
                                     point_2 = self.player.position,
                                     walls = self.tilemap.sprite_lists["impassable"],
                                     check_resolution = TILE_SIZE
-<<<<<<< HEAD
-                            ):
-                                s.draw(pixelated=DRAW_PIXELATED)
-=======
                             ) or s.seen == True:
                                 s.draw(pixelated=DRAW_PIXELATED)
                                 s.seen = True
->>>>>>> 418832a8
                         except ZeroDivisionError:
                             pass
                 else:
