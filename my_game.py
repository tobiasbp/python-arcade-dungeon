"""
Simple program to show moving a sprite with the keyboard.

This program uses the Arcade library found at http://arcade.academy

Artwork from https://kenney.nl/assets/space-shooter-redux

"""

import arcade
import random
from pyglet.math import Vec2

# Import sprites from local file my_sprites.py
from my_sprites import Player, Enemy, Reaction

# Set the scaling of all sprites in the game
SCALING = 1

# Draw bitmaps without smooth interpolation
DRAW_PIXELATED = True

# Tiles are squares
TILE_SIZE = 16

# Move the map down from the top left corner by this much
# This will create an area on the screen for score etc.
GUI_HEIGHT = 2 * TILE_SIZE * SCALING

MAP_WIDTH_TILES = 30
MAP_HEIGHT_TILES = 30

# Fonts
MAIN_FONT_NAME = "Kenney Pixel"

# Set the size of the screen
SCREEN_WIDTH = MAP_WIDTH_TILES * TILE_SIZE * SCALING
SCREEN_HEIGHT = MAP_HEIGHT_TILES * TILE_SIZE * SCALING + GUI_HEIGHT

# Variables controlling the player
PLAYER_LIVES = 3
PLAYER_SPEED = 5
PLAYER_SHOT_SPEED = 300
PLAYER_SIGHT_RANGE = SCREEN_WIDTH/4 # How far can the player see?

FIRE_KEY = arcade.key.SPACE

# All layers configured must exist in the map file.
# line_of_sight: Should sprites only be drawn if they are visible to a player?
# draw: Should the sprites on this layer be drawn?. Config layers, like spawn points, should probably not be drawn
# passable: Can players and enemies can move through sprites on this layer?
MAP_LAYER_CONFIG = {
    "background": {"line_of_sight": False, "draw": True, "passable": True},
    "impassable": {"line_of_sight": False, "draw": True, "passable": False},
    "objects-passable": {"line_of_sight": True, "draw": True, "passable": True},
    "objects-impassable": {"line_of_sight": True, "draw": True, "passable": False},
    "pressure-plates": {"line_of_sight": True, "draw": True, "passable": True},
    "players": {"line_of_sight": False, "draw": True, "passable": True},
    "enemies": {"line_of_sight": False, "draw": True, "passable": True}
}


class GameView(arcade.View):
    """
    The view with the game itself
    """

    def on_show_view(self):
        """
        This is run once when we switch to this view
        """

        # Create a TileMap with walls, objects etc.
        # Spatial hashing is good for calculating collisions for static sprites (like the ones in this map)
        self.tilemap = arcade.tilemap.TileMap(
            map_file="data/rooms/dungeon/room_0.tmx",
            use_spatial_hash=True,
            scaling=SCALING,
            offset=Vec2(0,0)
        )

        # Make sure the map we load is as expected
        assert self.tilemap.tile_width == TILE_SIZE, f"Width of tiles in map is {self.tilemap.tile_width}, it should be {TILE_SIZE}."
        assert self.tilemap.tile_height == TILE_SIZE, f"Heigh of tiles in map is {self.tilemap.tile_height}, it should be {TILE_SIZE}."
        assert self.tilemap.width == MAP_WIDTH_TILES, f"Width of map is {self.tilemap.width}, it should be {MAP_WIDTH_TILES}."
        assert self.tilemap.height == MAP_HEIGHT_TILES, f"Height of map is {self.tilemap.width}, it should be {MAP_HEIGHT_TILES}."
        for layer_name in MAP_LAYER_CONFIG.keys():
            assert layer_name in self.tilemap.sprite_lists.keys(), f"Layer name '{layer_name}' not in tilemap."

        # Ensure that no tile on the background layer collides with the impassibles layer
        # We want to be able to spawn enemies on the backgrounds layer, so we must ensure
        # that the spawn point is not impassable 
        for background_tile in self.tilemap.sprite_lists["background"]:
            colliding_tiles = background_tile.collides_with_list(self.tilemap.sprite_lists["impassable"])
            assert len(colliding_tiles) == 0, f"A tile on layer 'background' collides with a tile on layer 'impassable' at position {background_tile.position}"

        # Add variable 'seen' to all tiles that has player line of sight. This will be used later on.
        for layer_name in MAP_LAYER_CONFIG.keys():
            if MAP_LAYER_CONFIG[layer_name].get("line_of_sight", False):
                for s in self.tilemap.sprite_lists[layer_name]:
                    # Tiles are unseen by default
                    s.seen = False


        # Set up the player info
        # FIXME: Move this into the Player class
        self.player_score = 0
        self.player_lives = PLAYER_LIVES

        # Create a Player object
        self.player = Player(
            center_x=self.tilemap.sprite_lists["players"][0].center_x,
            center_y=self.tilemap.sprite_lists["players"][0].center_y,
            scale=SCALING,
        )

        # Change all tiles in the 'enemies' layer to Enemies
        for enemy_index, enemy_position in enumerate([ s.position for s in self.tilemap.sprite_lists["enemies"]]):
            # Create the enemy
            e = Enemy(
                position=enemy_position,
                impassables=self.tilemap.sprite_lists["impassable"],
                grid_size=int(self.tilemap.tile_width),
                window=self.window,
                target=self.player,
                scale=SCALING
            )

            # Go to position of random passable tile
            # FIXME: Often, no path will be found. Why is that??
            # e.go_to_position(random.choice(self.tilemap.sprite_lists["background"]).position)
            # Go to the player's position
            e.go_to_position(self.player.position)

            # Replace the spawn point with the new enemy
            self.tilemap.sprite_lists["enemies"][enemy_index] = e


        # Register player and walls with physics engine
        # FIXME: The physics engine can only handle a single player. How do we handle multiplayer?
        self.physics_engine =  arcade.PhysicsEngineSimple(
            player_sprite=self.player,
            walls = self.tilemap.sprite_lists["impassable"]
        )


        # Get list of joysticks
        joysticks = arcade.get_joysticks()

        if joysticks:
            print("Found {} joystick(s)".format(len(joysticks)))

            # Use 1st joystick found
            self.joystick = joysticks[0]

            # Communicate with joystick
            self.joystick.open()

            # Map joysticks functions to local functions
            self.joystick.on_joybutton_press = self.on_joybutton_press
            self.joystick.on_joybutton_release = self.on_joybutton_release
            self.joystick.on_joyaxis_motion = self.on_joyaxis_motion
            self.joystick.on_joyhat_motion = self.on_joyhat_motion

        else:
            print("No joysticks found")
            self.joystick = None

        # Set the background color
        arcade.set_background_color(arcade.color.BLACK)

    def on_draw(self):
        """
        Render the screen.
        """

        # Clear screen so we can draw new stuff
        self.clear()

        # Draw the sprite list from the map if configured to be drawn
        for layer_name, layer_sprites in self.tilemap.sprite_lists.items():
            if MAP_LAYER_CONFIG[layer_name].get("draw", True):
                if not MAP_LAYER_CONFIG[layer_name].get("line_of_sight", False):
                    # If the layer is not configured as line_of_sight, all tiles will be drawn
                    layer_sprites.draw(pixelated=DRAW_PIXELATED)
                else:
                    # Run through line_of_sight tiles
                    for s in layer_sprites:
                        if s.seen:
                            # If the tile has already been seen, draw it and skip the rest.
                            s.draw(pixelated=DRAW_PIXELATED)
                        else:
                            # If player has line of sight to an unseen tile, it's marked as seen
                            try:
                                if arcade.has_line_of_sight(
                                        point_1 = s.position,
                                        point_2 = self.player.position,
                                        walls = self.tilemap.sprite_lists["impassable"],
                                        check_resolution = TILE_SIZE*2,
                                        max_distance = PLAYER_SIGHT_RANGE
                                ):
                                    s.seen = True
                            except ZeroDivisionError:
                                # An error may occur in the has_line_of_sight() function
                                # if the distance between point_1 and point_2 is too close to zero.
                                # In that case we assume that the tile has already been seen.
                                pass

        # Draw players score on screen
        arcade.draw_text(
            f"SCORE: {self.player_score}",  # Text to show
            10,  # X position
            SCREEN_HEIGHT - 20,  # Y positon
            arcade.color.WHITE,  # Color of text
            font_size=TILE_SIZE,
            font_name=MAIN_FONT_NAME,
            bold=True,
        )

        # Draw the player sprite and its objects (weapon & emotes)
        self.player.draw(pixelated=DRAW_PIXELATED)
<<<<<<< HEAD
        self.player.attacks.draw(pixelated=DRAW_PIXELATED)
        self.player.emotes.draw(pixelated=DRAW_PIXELATED)
        self.player.health_bar.background_bar.draw()
        self.player.health_bar.full_bar.draw()
=======
        self.player.draw_sprites(pixelated=DRAW_PIXELATED)
>>>>>>> 704aeabf

        # Draw the enemy emotes
        for e in self.tilemap.sprite_lists["enemies"]:
            e.emotes.draw()

    def on_update(self, delta_time):
        """
        Movement and game logic
        """

        # Set x/y speed for the player based on key states
        self.player.update()

        # Update the player attacks and emotes
        self.player.attacks.on_update(delta_time)
        self.player.emotes.on_update(delta_time)

        # Update the physics engine (including the player)
        # Return all sprites involved in collissions
        colliding_sprites = self.physics_engine.update()

        # Update the enemies
        self.tilemap.sprite_lists["enemies"].on_update()

    def game_over(self):
        """
        Call this when the game is over
        """

        # Create a game over view
        game_over_view = GameOverView(score=self.player_score)

        # Change to game over view
        self.window.show_view(game_over_view)

    def on_key_press(self, key, modifiers):
        self.player.on_key_press(key, modifiers)

        # End the game if the escape key is pressed
        if key == arcade.key.ESCAPE:
            self.game_over()

    def on_key_release(self, key, modifiers):
        self.player.on_key_release(key, modifiers)

    def on_joybutton_press(self, joystick, button_no):
        print("Button pressed:", button_no)
        # Press the fire key
        self.on_key_press(FIRE_KEY, [])

    def on_joybutton_release(self, joystick, button_no):
        print("Button released:", button_no)

    def on_joyaxis_motion(self, joystick, axis, value):
        print("Joystick axis {}, value {}".format(axis, value))

    def on_joyhat_motion(self, joystick, hat_x, hat_y):
        print("Joystick hat ({}, {})".format(hat_x, hat_y))


class IntroView(arcade.View):
    """
    View to show instructions
    """

    def on_show_view(self):
        """
        This is run once when we switch to this view
        """

        # Set the background color
        arcade.set_background_color(arcade.csscolor.DARK_SLATE_BLUE)

        # Reset the viewport, necessary if we have a scrolling game and we need
        # to reset the viewport back to the start so we can see what we draw.
        arcade.set_viewport(0, self.window.width, 0, self.window.height)

    def on_draw(self):
        """
        Draw this view
        """
        self.clear()

        # Draw some text
        arcade.draw_text(
            "Instructions Screen",
            self.window.width / 2,
            self.window.height / 2,
            arcade.color.WHITE,
            font_size=20,
            font_name=MAIN_FONT_NAME,
            anchor_x="center",
            bold=True
        )

        # Draw more text
        arcade.draw_text(
            "Press any key to start the game",
            self.window.width / 2,
            self.window.height / 2 - 75,
            arcade.color.WHITE,
            font_size=20,
            font_name=MAIN_FONT_NAME,
            anchor_x="center",
        )

    def on_key_press(self, key: int, modifiers: int):
        """
        Start the game when any key is pressed
        """
        game_view = GameView()
        self.window.show_view(game_view)


class GameOverView(arcade.View):
    """
    View to show when the game is over
    """

    def __init__(self, score, window=None):
        """
        Create a Gaome Over view. Pass the final score to display.
        """
        self.score = score

        super().__init__(window)

    def setup_old(self, score: int):
        """
        Call this from the game so we can show the score.
        """
        self.score = score

    def on_show_view(self):
        """
        This is run once when we switch to this view
        """

        # Set the background color
        arcade.set_background_color(arcade.csscolor.DARK_GOLDENROD)

        # Reset the viewport, necessary if we have a scrolling game and we need
        # to reset the viewport back to the start so we can see what we draw.
        arcade.set_viewport(0, self.window.width, 0, self.window.height)

    def on_draw(self):
        """
        Draw this view
        """

        self.clear()

        # Draw some text
        arcade.draw_text(
            "Game over!",
            self.window.width / 2,
            self.window.height / 2,
            arcade.color.WHITE,
            font_size=50,
            font_name=MAIN_FONT_NAME,
            anchor_x="center",
            bold=True
        )

        # Draw player's score
        arcade.draw_text(
            f"Your score: {self.score}",
            self.window.width / 2,
            self.window.height / 2 - 75,
            arcade.color.WHITE,
            font_size=20,
            font_name=MAIN_FONT_NAME,
            anchor_x="center",
        )

    def on_key_press(self, key: int, modifiers: int):
        """
        Return to intro screen when any key is pressed
        """
        intro_view = IntroView()
        self.window.show_view(intro_view)


def main():
    """
    Main method
    """
    # Create a window to hold views
    window = arcade.Window(SCREEN_WIDTH, SCREEN_HEIGHT)

    # Game starts in the intro view
    start_view = IntroView()

    window.show_view(start_view)

    arcade.run()


if __name__ == "__main__":
    main()<|MERGE_RESOLUTION|>--- conflicted
+++ resolved
@@ -219,14 +219,11 @@
 
         # Draw the player sprite and its objects (weapon & emotes)
         self.player.draw(pixelated=DRAW_PIXELATED)
-<<<<<<< HEAD
-        self.player.attacks.draw(pixelated=DRAW_PIXELATED)
-        self.player.emotes.draw(pixelated=DRAW_PIXELATED)
-        self.player.health_bar.background_bar.draw()
-        self.player.health_bar.full_bar.draw()
-=======
+
+        self.player.health_bar.background_bar.draw(pixelated=DRAW_PIXELATED)
+        self.player.health_bar.full_bar.draw(pixelated=DRAW_PIXELATED)
         self.player.draw_sprites(pixelated=DRAW_PIXELATED)
->>>>>>> 704aeabf
+
 
         # Draw the enemy emotes
         for e in self.tilemap.sprite_lists["enemies"]:
