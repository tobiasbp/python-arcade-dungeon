--- conflicted
+++ resolved
@@ -124,10 +124,8 @@
 
         self.player_score = 0
 
-<<<<<<< HEAD
         self.player_sprite_list = []
 
-        # FIXME: How do we chose the number of players? Number of joysticks connected?
         for i in range(2):
             # Creates Player object
             p = Player(
@@ -142,18 +140,6 @@
             )
             # Create Player spritelist
             self.player_sprite_list.append(p)
-=======
-        # Create a Player object
-        self.player = Player(
-            center_x=self.tilemap.sprite_lists["players"][0].center_x,
-            center_y=self.tilemap.sprite_lists["players"][0].center_y,
-            scale=SCALING,
-            joystick=joystick
-        )
-
-        player_list = arcade.SpriteList()
-        player_list.append(self.player)
->>>>>>> 0f1d9905
 
         # Change all tiles in the 'enemies' layer to Enemies
         for enemy_index, enemy_position in enumerate([ s.position for s in self.tilemap.sprite_lists["enemies"]]):
@@ -182,7 +168,6 @@
         # the one we ar eusing can anly handle a single player
         self.physics_engines = []
 
-<<<<<<< HEAD
         # Create a physics engine for each player.
         # Register player and walls with physics engine
         for p in self.player_sprite_list:
@@ -214,8 +199,6 @@
             print("No joysticks found")
             self.joystick = None
 
-=======
->>>>>>> 0f1d9905
         # Set the background color
         arcade.set_background_color(arcade.color.BLACK)
 
