--- conflicted
+++ resolved
@@ -185,7 +185,7 @@
             bold=True,
         )
 
-<<<<<<< HEAD
+
         # Draw the the spritelists in the tilemap
         for sprite_list in self.tilemap.sprite_lists.values():
             sprite_list.draw(pixelated=DRAW_PIXELATED)
@@ -198,8 +198,6 @@
 
         self.sample_enemy.draw(pixelated=DRAW_PIXELATED)
 
-=======
->>>>>>> e93dd792
     def on_update(self, delta_time):
         """
         Movement and game logic
