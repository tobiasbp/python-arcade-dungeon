--- conflicted
+++ resolved
@@ -140,11 +140,6 @@
         # Clear screen so we can draw new stuff
         self.clear()
 
-<<<<<<< HEAD
-        # Draw the the spritelists in the tilemap
-        for sprite_list in self.tilemap.sprite_lists.values():
-            sprite_list.draw(pixelated=DRAW_PIXELATED)
-=======
         # Draw players score on screen
         arcade.draw_text(
             f"SCORE: {self.player_score}",  # Text to show
@@ -161,7 +156,6 @@
                     pass
                 else:
                     layer_sprites.draw(pixelated=DRAW_PIXELATED)
->>>>>>> 5ecd3ef4
 
         # Draw the player shot
         self.player_shot_list.draw(pixelated=DRAW_PIXELATED)
