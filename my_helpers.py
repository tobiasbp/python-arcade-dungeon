--- conflicted
+++ resolved
@@ -164,15 +164,9 @@
         for tile in range(no_of_enemies):
             # Create the enemy
             e = Enemy(
-<<<<<<< HEAD
                 position=(0, 0),
                 max_hp=14,
-                speed=4500,
-=======
-                position=(0,0),
-                max_hp=5,
                 speed=45,
->>>>>>> 5b282855
                 window=self.window,
                 graphics_type=EntityType.VIKING,
                 impassables=self.tilemap.sprite_lists["impassable"],
